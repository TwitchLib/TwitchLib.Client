--- conflicted
+++ resolved
@@ -68,11 +68,9 @@
 
         public async Task ReceiveMessage(string message)
         {
-<<<<<<< HEAD
+
            await OnMessage?.Invoke(this, new OnMessageEventArgs(message));
-=======
-            OnMessage?.Invoke(this, new OnMessageEventArgs(message));
->>>>>>> 313fac05
+
         }
 
         public bool SendWhisper(string data)
