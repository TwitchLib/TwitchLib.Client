﻿using TwitchLib.Client.Interfaces;
using TwitchLib.Client.Models;

namespace TwitchLib.Client.Extensions
{
    /// <summary>
    /// Extension for implementing delete message functionality in TwitchClient.
    /// </summary>
    public static class DeleteMessageExt
    {
        /// <summary>
        /// Sends request to deleete a specific chat message (may be ignored by plugins like BTTV)
        /// </summary>
        /// <param name="client">Client reference used to identify extension.</param>
        /// <param name="channel">JoinedChannel representation of which channel to send delete message command to.</param>
<<<<<<< HEAD
        [Obsolete("Usage of this command through chat is not possible anymore. Use TwitchLib.Api.Helix.Moderation.DeleteChatMessagesAsync() instead.")]
=======
        /// <param name="messageId"></param>
>>>>>>> f32dbf92
        public static void DeleteMessage(this ITwitchClient client, JoinedChannel channel, string messageId)
        {
            client.SendMessage(channel, $".delete {messageId}");
        }

        /// <summary>
        /// Sends request to delete a specific chat message (may be ignored by plugins like BTTV)
        /// </summary>
        /// <param name="client">Client reference used to identify extension.</param>
        /// <param name="channel">String representation of which channel to delete message command to.</param>
<<<<<<< HEAD
        [Obsolete("Usage of this command through chat is not possible anymore. Use TwitchLib.Api.Helix.Moderation.DeleteChatMessagesAsync() instead.")]
=======
        /// <param name="messageId"></param>
>>>>>>> f32dbf92
        public static void DeleteMessage(this ITwitchClient client, string channel, string messageId)
        {
            client.SendMessage(channel, $".delete {messageId}");
        }

        /// <summary>
        /// Sends request to delete a specific chat message (may be ignored by plugins like BTTV)
        /// </summary>
        /// <param name="client">Client reference used to identify extension.</param>
        /// <param name="channel">JoinedChannel representation of which channel to send delete message command to.</param>
        /// <param name="msg">ChatMessage object representing chat message that should be deleted.</param>
        [Obsolete("Usage of this command through chat is not possible anymore. Use TwitchLib.Api.Helix.Moderation.DeleteChatMessagesAsync() instead.")]
        public static void DeleteMessage(this ITwitchClient client, JoinedChannel channel, ChatMessage msg)
        {
            client.SendMessage(channel, $".delete {msg.Id}");
        }

        /// <summary>
        /// Sends request to delete a specific chat message (may be ignored by plugins like BTTV)
        /// </summary>
        /// <param name="client">Client reference used to identify extension.</param>
        /// <param name="channel">String representation of which channel to delete message command to.</param>
        /// <param name="msg">ChatMessage object representing chat message that should be deleted.</param>
        [Obsolete("Usage of this command through chat is not possible anymore. Use TwitchLib.Api.Helix.Moderation.DeleteChatMessagesAsync() instead.")]
        public static void DeleteMessage(this ITwitchClient client, string channel, ChatMessage msg)
        {
            client.SendMessage(channel, $".delete {msg.Id}");
        }
    }
}<|MERGE_RESOLUTION|>--- conflicted
+++ resolved
@@ -1,4 +1,6 @@
-﻿using TwitchLib.Client.Interfaces;
+﻿using System;
+
+using TwitchLib.Client.Interfaces;
 using TwitchLib.Client.Models;
 
 namespace TwitchLib.Client.Extensions
@@ -13,11 +15,7 @@
         /// </summary>
         /// <param name="client">Client reference used to identify extension.</param>
         /// <param name="channel">JoinedChannel representation of which channel to send delete message command to.</param>
-<<<<<<< HEAD
         [Obsolete("Usage of this command through chat is not possible anymore. Use TwitchLib.Api.Helix.Moderation.DeleteChatMessagesAsync() instead.")]
-=======
-        /// <param name="messageId"></param>
->>>>>>> f32dbf92
         public static void DeleteMessage(this ITwitchClient client, JoinedChannel channel, string messageId)
         {
             client.SendMessage(channel, $".delete {messageId}");
@@ -28,11 +26,7 @@
         /// </summary>
         /// <param name="client">Client reference used to identify extension.</param>
         /// <param name="channel">String representation of which channel to delete message command to.</param>
-<<<<<<< HEAD
         [Obsolete("Usage of this command through chat is not possible anymore. Use TwitchLib.Api.Helix.Moderation.DeleteChatMessagesAsync() instead.")]
-=======
-        /// <param name="messageId"></param>
->>>>>>> f32dbf92
         public static void DeleteMessage(this ITwitchClient client, string channel, string messageId)
         {
             client.SendMessage(channel, $".delete {messageId}");
