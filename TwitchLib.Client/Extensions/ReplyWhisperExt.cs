﻿using System;
<<<<<<< HEAD
=======

using TwitchLib.Client.Consts.Internal;
>>>>>>> f32dbf92
using TwitchLib.Client.Interfaces;

namespace TwitchLib.Client.Extensions
{
    /// <summary>
    /// Extension implementing reply to previous whisper functionality.
    /// </summary>
    [Obsolete(SystemMessageConstants.ObsoleteWhisperMessage)]
    public static class ReplyWhisperExt
    {
        /// <summary>
        /// SendWhisper wrapper method that will send a whisper back to the user who most recently sent a whisper to this bot.
        /// </summary>
        /// <param name="client">The client.</param>
        /// <param name="message">The message.</param>
        /// <param name="dryRun">if set to <c>true</c> [dry run].</param>
<<<<<<< HEAD
        [Obsolete("Usage of this command through chat is not possible anymore. Use TwitchLib.Api.Helix.Whispers.SendWhisperAsync() instead.")]
=======
        [Obsolete(SystemMessageConstants.ObsoleteWhisperMessage)]
>>>>>>> f32dbf92
        public static void ReplyToLastWhisper(this ITwitchClient client, string message = "", bool dryRun = false)
        {

        }
    }
}<|MERGE_RESOLUTION|>--- conflicted
+++ resolved
@@ -1,9 +1,6 @@
 ﻿using System;
-<<<<<<< HEAD
-=======
 
 using TwitchLib.Client.Consts.Internal;
->>>>>>> f32dbf92
 using TwitchLib.Client.Interfaces;
 
 namespace TwitchLib.Client.Extensions
@@ -20,11 +17,7 @@
         /// <param name="client">The client.</param>
         /// <param name="message">The message.</param>
         /// <param name="dryRun">if set to <c>true</c> [dry run].</param>
-<<<<<<< HEAD
-        [Obsolete("Usage of this command through chat is not possible anymore. Use TwitchLib.Api.Helix.Whispers.SendWhisperAsync() instead.")]
-=======
         [Obsolete(SystemMessageConstants.ObsoleteWhisperMessage)]
->>>>>>> f32dbf92
         public static void ReplyToLastWhisper(this ITwitchClient client, string message = "", bool dryRun = false)
         {
 
