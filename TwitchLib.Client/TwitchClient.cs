﻿using Microsoft.Extensions.Logging;
using System;
using System.Collections.Generic;
using System.Diagnostics;
using System.Linq;
using System.Reflection;
using System.Threading.Tasks;
using TwitchLib.Client.Enums;
using TwitchLib.Client.Enums.Internal;
using TwitchLib.Client.Events;
using TwitchLib.Client.Exceptions;
using TwitchLib.Client.Extensions;
using TwitchLib.Client.Interfaces;
using TwitchLib.Client.Internal;
using TwitchLib.Client.Internal.Parsing;
using TwitchLib.Client.Manager;
using TwitchLib.Client.Models;
using TwitchLib.Client.Models.Interfaces;
using TwitchLib.Client.Models.Internal;
using TwitchLib.Client.Throttling;
using TwitchLib.Communication.Clients;
using TwitchLib.Communication.Events;
using TwitchLib.Communication.Interfaces;

namespace TwitchLib.Client
{
    /// <summary>
    /// Represents a client connected to a Twitch channel.
    /// Implements the <see cref="TwitchLib.Client.Interfaces.ITwitchClient" />
    /// </summary>
    /// <seealso cref="TwitchLib.Client.Interfaces.ITwitchClient" />
    public class TwitchClient : ITwitchClient
    {
        #region Private Variables
        /// <summary>
        /// The client
        /// </summary>
        private IClient _client;

        private readonly ISendOptions _sendOptions;
        private ThrottlingService _throttling;

        /// <summary>
        /// The channel emotes
        /// </summary>
        private MessageEmoteCollection _channelEmotes = new MessageEmoteCollection();
        /// <summary>
        /// The chat command identifiers
        /// </summary>
        private readonly ICollection<char> _chatCommandIdentifiers = new HashSet<char>();
        /// <summary>
        /// The whisper command identifiers
        /// </summary>
        private readonly ICollection<char> _whisperCommandIdentifiers = new HashSet<char>();
        /// <summary>
        /// The join channel queue
        /// </summary>
        private readonly Queue<JoinedChannel> _joinChannelQueue = new Queue<JoinedChannel>();
        /// <summary>
        /// The logger
        /// </summary>
        private readonly ILogger<TwitchClient> _logger;
        private readonly ILoggerFactory _loggerFactory;
        /// <summary>
        /// The protocol
        /// </summary>
        private readonly ClientProtocol _protocol;
        /// <summary>
        /// The currently joining channels
        /// </summary>
        private bool _currentlyJoiningChannels;
        /// <summary>
        /// The join timer
        /// </summary>
        private System.Timers.Timer _joinTimer;
        /// <summary>
        /// The awaiting joins
        /// </summary>
        private List<KeyValuePair<string, DateTime>> _awaitingJoins;

        /// <summary>
        /// The irc parser
        /// </summary>
        private readonly IrcParser _ircParser = new();
        /// <summary>
        /// The joined channel manager
        /// </summary>
        private readonly JoinedChannelManager _joinedChannelManager = new();

        // variables used for constructing OnMessageSent properties
        /// <summary>
        /// The has seen joined channels
        /// </summary>
        private readonly List<string> _hasSeenJoinedChannels = new List<string>();
        /// <summary>
        /// The last message sent
        /// </summary>
        private string _lastMessageSent;
        #endregion

        #region Public Variables
        /// <summary>
        /// Assembly version of TwitchLib.Client.
        /// </summary>
        /// <value>The version.</value>
        public Version Version => Assembly.GetEntryAssembly().GetName().Version;
        /// <summary>
        /// Checks if underlying client has been initialized.
        /// </summary>
        /// <value><c>true</c> if this instance is initialized; otherwise, <c>false</c>.</value>
        public bool IsInitialized => _client != null;
        /// <summary>
        /// A list of all channels the client is currently in.
        /// </summary>
        /// <value>The joined channels.</value>
        public IReadOnlyList<JoinedChannel> JoinedChannels => _joinedChannelManager.GetJoinedChannels();
        /// <summary>
        /// Username of the user connected via this library.
        /// </summary>
        /// <value>The twitch username.</value>
        public string TwitchUsername { get; private set; }
        /// <summary>
        /// The most recent whisper received.
        /// </summary>
        /// <value>The previous whisper.</value>
        public WhisperMessage PreviousWhisper { get; private set; }
        /// <summary>
        /// The current connection status of the client.
        /// </summary>
        /// <value><c>true</c> if this instance is connected; otherwise, <c>false</c>.</value>
        public bool IsConnected => IsInitialized && _client != null ? _client.IsConnected : false;

        /// <summary>
        /// The emotes this channel replaces.
        /// </summary>
        /// <value>The channel emotes.</value>
        /// <remarks>Twitch-handled emotes are automatically added to this collection (which also accounts for
        /// managing user emote permissions such as sub-only emotes). Third-party emotes will have to be manually
        /// added according to the availability rules defined by the third-party.</remarks>
        public MessageEmoteCollection ChannelEmotes => _channelEmotes;

        /// <summary>
        /// Will disable the client from sending automatic PONG responses to PING
        /// </summary>
        /// <value><c>true</c> if [disable automatic pong]; otherwise, <c>false</c>.</value>
        public bool DisableAutoPong { get; set; } = false;
        /// <summary>
        /// Determines whether Emotes will be replaced in messages.
        /// </summary>
        /// <value><c>true</c> if [will replace emotes]; otherwise, <c>false</c>.</value>
        public bool WillReplaceEmotes { get; set; } = false;
        /// <summary>
        /// Adds to replaced Emotes their prefix. Defaults to empty string.
        /// </summary>
        public string ReplacedEmotesPrefix { get; set; } = "";
        /// <summary>
        /// Adds to replaced Emotes their suffix. Defaults to empty string.
        /// </summary>
        public string ReplacedEmotesSuffix { get; set; } = "";
        /// <summary>
        /// Provides access to connection credentials object.
        /// </summary>
        /// <value>The connection credentials.</value>
        public ConnectionCredentials ConnectionCredentials { get; private set; }

        #endregion

        #region Events
        /// <summary>
        /// Fires when an Announcement is received
        /// </summary>
        public event AsyncEventHandler<OnAnnouncementArgs> OnAnnouncement;

        /// <summary>
        /// Fires when VIPs are received from chat
        /// </summary>
        public event AsyncEventHandler<OnVIPsReceivedArgs> OnVIPsReceived;

        /// <summary>
<<<<<<< HEAD
        /// Fires whenever a log write happens.
        /// </summary>
        public event AsyncEventHandler<OnLogArgs> OnLog;

        /// <summary>
=======
>>>>>>> deb4b021
        /// Fires when client connects to Twitch.
        /// </summary>
        public event AsyncEventHandler<OnConnectedArgs> OnConnected;

        /// <summary>
        /// Fires when client joins a channel.
        /// </summary>
        public event AsyncEventHandler<OnJoinedChannelArgs> OnJoinedChannel;

        /// <summary>
        /// Fires on logging in with incorrect details, returns ErrorLoggingInException.
        /// </summary>
        public event AsyncEventHandler<OnIncorrectLoginArgs> OnIncorrectLogin;

        /// <summary>
        /// Fires when connecting and channel state is changed, returns ChannelState.
        /// </summary>
        public event AsyncEventHandler<OnChannelStateChangedArgs> OnChannelStateChanged;

        /// <summary>
        /// Fires when a user state is received, returns UserState.
        /// </summary>
        public event AsyncEventHandler<OnUserStateChangedArgs> OnUserStateChanged;

        /// <summary>
        /// Fires when a new chat message arrives, returns ChatMessage.
        /// </summary>
        public event AsyncEventHandler<OnMessageReceivedArgs> OnMessageReceived;

        /// <summary>
        /// Fires when a new whisper arrives, returns WhisperMessage.
        /// </summary>
        public event AsyncEventHandler<OnWhisperReceivedArgs> OnWhisperReceived;

        /// <summary>
        /// Fires when a chat message is sent, returns username, channel and message.
        /// </summary>
        public event AsyncEventHandler<OnMessageSentArgs> OnMessageSent;

        /// <summary>
<<<<<<< HEAD
        /// Fires when a whisper message is sent, returns username and message.
        /// </summary>
        public event AsyncEventHandler<OnWhisperSentArgs> OnWhisperSent;

        /// <summary>
=======
>>>>>>> deb4b021
        /// Fires when command (uses custom chat command identifier) is received, returns channel, command, ChatMessage, arguments as string, arguments as list.
        /// </summary>
        public event AsyncEventHandler<OnChatCommandReceivedArgs> OnChatCommandReceived;

        /// <summary>
        /// Fires when command (uses custom whisper command identifier) is received, returns command, Whispermessage.
        /// </summary>
        public event AsyncEventHandler<OnWhisperCommandReceivedArgs> OnWhisperCommandReceived;

        /// <summary>
        /// Fires when a new viewer/chatter joined the channel's chat room, returns username and channel.
        /// </summary>
        public event AsyncEventHandler<OnUserJoinedArgs> OnUserJoined;

        /// <summary>
        /// Fires when a moderator joined the channel's chat room, returns username and channel.
        /// </summary>
        public event AsyncEventHandler<OnModeratorJoinedArgs> OnModeratorJoined;

        /// <summary>
        /// Fires when a moderator joins the channel's chat room, returns username and channel.
        /// </summary>
        public event AsyncEventHandler<OnModeratorLeftArgs> OnModeratorLeft;

        /// <summary>
        /// Fires when a message gets deleted in chat.
        /// </summary>
        public event AsyncEventHandler<OnMessageClearedArgs> OnMessageCleared;

        /// <summary>
        /// Fires when new subscriber is announced in chat, returns Subscriber.
        /// </summary>
        public event AsyncEventHandler<OnNewSubscriberArgs> OnNewSubscriber;

        /// <summary>
        /// Fires when current subscriber renews subscription, returns ReSubscriber.
        /// </summary>
        public event AsyncEventHandler<OnReSubscriberArgs> OnReSubscriber;

        /// <summary>
        /// Fires when a current Prime gaming subscriber converts to a paid subscription.
        /// </summary>
        public event AsyncEventHandler<OnPrimePaidSubscriberArgs> OnPrimePaidSubscriber;

        /// <summary>
        /// Fires when Twitch notifies client of existing users in chat.
        /// </summary>
        public event AsyncEventHandler<OnExistingUsersDetectedArgs> OnExistingUsersDetected;

        /// <summary>
        /// Fires when a PART message is received from Twitch regarding a particular viewer
        /// </summary>
        public event AsyncEventHandler<OnUserLeftArgs> OnUserLeft;

        /// <summary>
        /// Fires when bot has disconnected.
        /// </summary>
        public event AsyncEventHandler<OnDisconnectedEventArgs> OnDisconnected;

        /// <summary>
        /// Forces when bot suffers connection error.
        /// </summary>
        public event AsyncEventHandler<OnConnectionErrorArgs> OnConnectionError;

        /// <summary>
        /// Fires when a channel's chat is cleared.
        /// </summary>
        public event AsyncEventHandler<OnChatClearedArgs> OnChatCleared;

        /// <summary>
        /// Fires when a viewer gets timedout by any moderator.
        /// </summary>
        public event AsyncEventHandler<OnUserTimedoutArgs> OnUserTimedout;

        /// <summary>
        /// Fires when client successfully leaves a channel.
        /// </summary>
        public event AsyncEventHandler<OnLeftChannelArgs> OnLeftChannel;

        /// <summary>
        /// Fires when a viewer gets banned by any moderator.
        /// </summary>
        public event AsyncEventHandler<OnUserBannedArgs> OnUserBanned;

        /// <summary>
        /// Fires when a list of moderators is received.
        /// </summary>
        public event AsyncEventHandler<OnModeratorsReceivedArgs> OnModeratorsReceived;

        /// <summary>
        /// Fires when confirmation of a chat color change request was received.
        /// </summary>
        public event AsyncEventHandler<OnChatColorChangedArgs> OnChatColorChanged;

        /// <summary>
        /// Fires when data is either received or sent.
        /// </summary>
        public event AsyncEventHandler<OnSendReceiveDataArgs> OnSendReceiveData;

        /// <summary>
        /// Fires when a raid notification is detected in chat
        /// </summary>
        public event AsyncEventHandler<OnRaidNotificationArgs> OnRaidNotification;

        /// <summary>
        /// Fires when a subscription is gifted and announced in chat
        /// </summary>
        public event AsyncEventHandler<OnGiftedSubscriptionArgs> OnGiftedSubscription;

        /// <summary>
        /// Fires when a community subscription is announced in chat
        /// </summary>
        public event AsyncEventHandler<OnCommunitySubscriptionArgs> OnCommunitySubscription;

        /// <summary>
        /// 
        /// </summary>
        public event AsyncEventHandler<OnContinuedGiftedSubscriptionArgs> OnContinuedGiftedSubscription;

        /// <summary>
        /// Fires when a Message has been throttled.
        /// </summary>
        public event AsyncEventHandler<OnMessageThrottledArgs> OnMessageThrottled;

        /// <summary>
        /// Occurs when an Error is thrown in the protocol client
        /// </summary>
        public event AsyncEventHandler<OnErrorEventArgs> OnError;

        /// <summary>
        /// Occurs when a reconnection occurs.
        /// </summary>
        public event AsyncEventHandler<OnConnectedArgs> OnReconnected;

        /// <summary>
        /// Occurs when chatting in a channel that requires a verified email without a verified email attached to the account.
        /// </summary>
        public event AsyncEventHandler<OnRequiresVerifiedEmailArgs> OnRequiresVerifiedEmail;

        /// <summary>
        /// Occurs when chatting in a channel that requires a verified phone number without a verified phone number attached to the account.
        /// </summary>
        public event AsyncEventHandler<OnRequiresVerifiedPhoneNumberArgs> OnRequiresVerifiedPhoneNumber;

        /// <summary>
        /// Occurs when send message rate limit has been applied to the client in a specific channel by Twitch
        /// </summary>
        public event AsyncEventHandler<OnRateLimitArgs> OnRateLimit;

        /// <summary>
        /// Occurs when sending duplicate messages and user is not permitted to do so
        /// </summary>
        public event AsyncEventHandler<OnDuplicateArgs> OnDuplicate;

        /// <summary>
        /// Occurs when chatting in a channel that the user is banned in bcs of an already banned alias with the same Email
        /// </summary>
        public event AsyncEventHandler<OnBannedEmailAliasArgs> OnBannedEmailAlias;

        /// <summary>
        /// Fires when TwitchClient attempts to host a channel it is in.
        /// </summary>
        public event EventHandler OnSelfRaidError;

        /// <summary>
        /// Fires when TwitchClient receives generic no permission error from Twitch.
        /// </summary>
        public event EventHandler OnNoPermissionError;

        /// <summary>
        /// Fires when newly raided channel is mature audience only.
        /// </summary>
        public event EventHandler OnRaidedChannelIsMatureAudience;

        /// <summary>
        /// Fires when the client was unable to join a channel.
        /// </summary>
        public event AsyncEventHandler<OnFailureToReceiveJoinConfirmationArgs> OnFailureToReceiveJoinConfirmation;

        /// <summary>
        /// Fires when the client attempts to send a message to a channel in followers only mode, as a non-follower
        /// </summary>
        public event AsyncEventHandler<OnFollowersOnlyArgs> OnFollowersOnly;

        /// <summary>
        /// Fires when the client attempts to send a message to a channel in subs only mode, as a non-sub
        /// </summary>
        public event AsyncEventHandler<OnSubsOnlyArgs> OnSubsOnly;

        /// <summary>
        /// Fires when the client attempts to send a non-emote message to a channel in emotes only mode
        /// </summary>
        public event AsyncEventHandler<OnEmoteOnlyArgs> OnEmoteOnly;

        /// <summary>
        /// Fires when the client attempts to send a message to a channel that has been suspended
        /// </summary>
        public event AsyncEventHandler<OnSuspendedArgs> OnSuspended;

        /// <summary>
        /// Fires when the client attempts to send a message to a channel they're banned in
        /// </summary>
        public event AsyncEventHandler<OnBannedArgs> OnBanned;

        /// <summary>
        /// Fires when the client attempts to send a message in a channel with slow mode enabled, without cooldown expiring
        /// </summary>
        public event AsyncEventHandler<OnSlowModeArgs> OnSlowMode;

        /// <summary>
        /// Fires when the client attempts to send a message in a channel with r9k mode enabled, and message was not permitted
        /// </summary>
        public event AsyncEventHandler<OnR9kModeArgs> OnR9kMode;

        /// <summary>
        /// Fires when the client receives a PRIVMSG tagged as an user-intro
        /// </summary>
        public event AsyncEventHandler<OnUserIntroArgs> OnUserIntro;

        /// <summary>
        /// Fires when data is received from Twitch that is not able to be parsed.
        /// </summary>
        public event AsyncEventHandler<OnUnaccountedForArgs> OnUnaccountedFor;
        #endregion

        #region Construction Work

        /// <summary>
        /// Initializes the TwitchChatClient class.
        /// </summary>
        /// <param name="client">Protocol Client to use for connection from TwitchLib.Communication. Possible Options Are the TcpClient client or WebSocket client.</param>
        /// <param name="protocol">The protocol.</param>
        /// <param name="sendOptions">Send options with throttling settings.</param>
        /// <param name="loggerFactory">Optional ILoggerFactory instance to enable logging</param>
        public TwitchClient(
            IClient client = null,
            ClientProtocol protocol = ClientProtocol.WebSocket,
            ISendOptions sendOptions = null,
            ILoggerFactory loggerFactory = null)
        {
            _loggerFactory = loggerFactory;
            _logger = loggerFactory?.CreateLogger<TwitchClient>();
            _client = client;
            _protocol = protocol;
            _sendOptions = sendOptions ?? new SendOptions();
        }

        /// <summary>
        /// Initializes the TwitchChatClient class.
        /// </summary>
        /// <param name="credentials">The credentials to use to log in.</param>
        /// <param name="channel">The channel to connect to.</param>
        /// <param name="chatCommandIdentifier">The identifier to be used for reading and writing commands from chat.</param>
        /// <param name="whisperCommandIdentifier">The identifier to be used for reading and writing commands from whispers.</param>
<<<<<<< HEAD
        /// <param name="autoReListenOnExceptions">By default, TwitchClient will silence exceptions and auto-relisten for overall stability. For debugging, you may wish to have the exception bubble up, set this to false.</param>
        public async Task Initialize(ConnectionCredentials credentials, string channel = null, char chatCommandIdentifier = '!', char whisperCommandIdentifier = '!', bool autoReListenOnExceptions = true)
        {
            if (channel != null && channel[0] == '#') channel = channel.Substring(1);
            await InitializationHelper(credentials, new List<string>() { channel }, chatCommandIdentifier, whisperCommandIdentifier, autoReListenOnExceptions);
=======
        public void Initialize(ConnectionCredentials credentials, string channel = null, char chatCommandIdentifier = '!', char whisperCommandIdentifier = '!')
        {
            if (channel != null && channel[0] == '#') channel = channel.Substring(1);
            InitializationHelper(credentials, new List<string>() { channel }, chatCommandIdentifier, whisperCommandIdentifier);
>>>>>>> deb4b021
        }

        /// <summary>
        /// Initializes the TwitchChatClient class (with multiple channels).
        /// </summary>
        /// <param name="credentials">The credentials to use to log in.</param>
        /// <param name="channels">List of channels to join when connected</param>
        /// <param name="chatCommandIdentifier">The identifier to be used for reading and writing commands from chat.</param>
        /// <param name="whisperCommandIdentifier">The identifier to be used for reading and writing commands from whispers.</param>
<<<<<<< HEAD
        /// <param name="autoReListenOnExceptions">By default, TwitchClient will silence exceptions and auto-relisten for overall stability. For debugging, you may wish to have the exception bubble up, set this to false.</param>
        public async Task Initialize(ConnectionCredentials credentials, List<string> channels, char chatCommandIdentifier = '!', char whisperCommandIdentifier = '!', bool autoReListenOnExceptions = true)
        {
            channels = channels.Select(x => x[0] == '#' ? x.Substring(1) : x).ToList();
            await InitializationHelper(credentials, channels, chatCommandIdentifier, whisperCommandIdentifier, autoReListenOnExceptions);
=======
        public void Initialize(ConnectionCredentials credentials, List<string> channels, char chatCommandIdentifier = '!', char whisperCommandIdentifier = '!')
        {
            channels = channels.Select(x => x[0] == '#' ? x.Substring(1) : x).ToList();
            InitializationHelper(credentials, channels, chatCommandIdentifier, whisperCommandIdentifier);
>>>>>>> deb4b021
        }

        /// <summary>
        /// Runs initialization logic that is shared by the overriden Initialize methods.
        /// </summary>
        /// <param name="credentials">The credentials to use to log in.</param>
        /// <param name="channels">List of channels to join when connected</param>
        /// <param name="chatCommandIdentifier">The identifier to be used for reading and writing commands from chat.</param>
        /// <param name="whisperCommandIdentifier">The identifier to be used for reading and writing commands from whispers.</param>
<<<<<<< HEAD
        /// <param name="autoReListenOnExceptions">By default, TwitchClient will silence exceptions and auto-relisten for overall stability. For debugging, you may wish to have the exception bubble up, set this to false.</param>
        private async Task InitializationHelper(
            ConnectionCredentials credentials,
            List<string> channels,
            char chatCommandIdentifier = '!',
            char whisperCommandIdentifier = '!',
            bool autoReListenOnExceptions = true)
        {
            await Log($"TwitchLib-TwitchClient initialized, assembly version: {Assembly.GetExecutingAssembly().GetName().Version}", level: LogLevel.Information);
=======
        private void InitializationHelper(
            ConnectionCredentials credentials, 
            List<string> channels, 
            char chatCommandIdentifier = '!', 
            char whisperCommandIdentifier = '!')
        {
            _logger?.LogInitialized(Assembly.GetExecutingAssembly().GetName().Version);
>>>>>>> deb4b021
            ConnectionCredentials = credentials;
            TwitchUsername = ConnectionCredentials.TwitchUsername;
            if (chatCommandIdentifier != '\0')
                _chatCommandIdentifiers.Add(chatCommandIdentifier);
            if (whisperCommandIdentifier != '\0')
                _whisperCommandIdentifiers.Add(whisperCommandIdentifier);

            if (channels != null && channels.Count > 0)
            {
                for (var i = 0; i < channels.Count; i++)
                {
                    if (string.IsNullOrEmpty(channels[i]))
                        continue;

                    // Check to see if client is already in channel
                    if (JoinedChannels.FirstOrDefault(x => x.Channel.ToLower() == channels[i]) != null)
                        return;

                    _joinChannelQueue.Enqueue(new JoinedChannel(channels[i]));
                }
            }

            InitializeClient();
        }

        /// <summary>
        /// Initializes the client.
        /// </summary>
        private void InitializeClient()
        {
            if (_client == null)
            {
                switch (_protocol)
                {
                    case ClientProtocol.TCP:
                        _client = new TcpClient(null, _loggerFactory?.CreateLogger<TcpClient>());
                        break;
                    case ClientProtocol.WebSocket:
                        _client = new WebSocketClient(null, _loggerFactory?.CreateLogger<WebSocketClient>());
                        break;
                }
            }

            Debug.Assert(_client != null, nameof(_client) + " != null");

            _throttling = new ThrottlingService(_client, _sendOptions, _logger);
            _throttling.OnThrottled += OnThrottled;

            _client.OnConnected += _client_OnConnectedAsync;
            _client.OnMessage += _client_OnMessage;
            _client.OnDisconnected += _client_OnDisconnected;
            _client.OnFatality += _client_OnFatality;
            _client.OnReconnected += _client_OnReconnected;
        }
        #endregion

        /// <summary>
        /// Raises the event.
        /// </summary>
        /// <param name="eventName">Name of the event.</param>
        /// <param name="args">The arguments.</param>
        internal async Task RaiseEvent(string eventName, object args = null)
        {
           await EventHelper.RaiseEvent(this, eventName, args);
        }

        private async Task OnThrottled(object sender, OnMessageThrottledArgs e)
        {
            await RaiseEvent(nameof(OnMessageThrottled), e);
        }

        /// <summary>
        /// Sends a RAW IRC message.
        /// </summary>
        /// <param name="message">The RAW message to be sent.</param>
        public void SendRaw(string message)
        {
            SendRawAsync(message).GetAwaiter().GetResult();
        }

        /// <inheritdoc />
        public async Task SendRawAsync(string message)
        {
            if (!IsInitialized)
                HandleNotInitialized();

<<<<<<< HEAD
            await Log($"Writing: {message}");
=======
            _logger?.LogWriting(message);
>>>>>>> deb4b021
            await _client.SendAsync(message);

           if(OnSendReceiveData != null) await OnSendReceiveData?.Invoke(this, new OnSendReceiveDataArgs { Direction = Enums.SendReceiveDirection.Sent, Data = message });
        }

        #region SendMessage

        private async Task SendTwitchMessage(JoinedChannel channel, string message, string replyToId = null, bool dryRun = false)
        {
            if (!IsInitialized)
                HandleNotInitialized();

            if (channel == null || message == null || dryRun)
                return;

            if (message.Length > 500)
            {
<<<<<<< HEAD

                await Log("Message length has exceeded the maximum character count. (500)", level: LogLevel.Error);
                
=======
                _logger?.LogMessageTooLong();
>>>>>>> deb4b021
                return;
            }

            var twitchMessage = new OutboundChatMessage
            {
                Channel = channel.Channel,
                Username = ConnectionCredentials.TwitchUsername,
                Message = message
            };

            if (replyToId != null)
            {
                twitchMessage.ReplyToId = replyToId;
            }

            _lastMessageSent = message;

            _throttling.Enqueue(twitchMessage);
        }

        /// <summary>
        /// Sends a formatted Twitch channel chat message.
        /// </summary>
        /// <param name="channel">Channel to send message to.</param>
        /// <param name="message">The message to be sent.</param>
        /// <param name="dryRun">If set to true, the message will not actually be sent for testing purposes.</param>
        public void SendMessage(JoinedChannel channel, string message, bool dryRun = false)
        {
            SendMessageAsync(channel, message, dryRun).GetAwaiter().GetResult();
        }

        /// <inheritdoc />
        public async Task SendMessageAsync(JoinedChannel channel, string message, bool dryRun = false)
        {
            await SendTwitchMessage(channel, message, null, dryRun);
        }

        /// <summary>
        /// SendMessage wrapper that accepts channel in string form.
        /// </summary>
        /// <param name="channel">The channel.</param>
        /// <param name="message">The message.</param>
        /// <param name="dryRun">if set to <c>true</c> [dry run].</param>
        public void SendMessage(string channel, string message, bool dryRun = false)
        {
            SendMessage(GetJoinedChannel(channel), message, dryRun);
        }

        /// <inheritdoc />
        public async Task SendMessageAsync(string channel, string message, bool dryRun = false)
        {
            await SendMessageAsync(GetJoinedChannel(channel), message, dryRun);
        }

        /// <summary>
        /// Sends a formatted Twitch chat message reply.
        /// </summary>
        /// <param name="channel">Channel to send Twitch chat reply to</param>
        /// <param name="replyToId">The message id that is being replied to</param>
        /// <param name="message">Reply contents</param>
        /// <param name="dryRun">if set to <c>true</c> [dry run]</param>
        public void SendReply(JoinedChannel channel, string replyToId, string message, bool dryRun = false)
        {
            SendReplyAsync(channel, replyToId, message, dryRun).GetAwaiter().GetResult();
        }

        /// <inheritdoc />
        public async Task SendReplyAsync(JoinedChannel channel, string replyToId, string message, bool dryRun = false)
        {
            await SendTwitchMessage(channel, message, replyToId, dryRun);
        }

        /// <summary>
        /// SendReply wrapper that accepts channel in string form.
        /// </summary>
        /// <param name="channel">Channel to send Twitch chat reply to</param>
        /// <param name="replyToId">The message id that is being replied to</param>
        /// <param name="message">Reply contents</param>
        /// <param name="dryRun">if set to <c>true</c> [dry run]</param>
        public void SendReply(string channel, string replyToId, string message, bool dryRun = false)
        {
            SendReplyAsync(channel, replyToId, message, dryRun).GetAwaiter().GetResult();
        }

        /// <inheritdoc />
        public async Task SendReplyAsync(string channel, string replyToId, string message, bool dryRun = false)
        {
            await SendReplyAsync(GetJoinedChannel(channel), replyToId, message, dryRun);
        }

        #endregion

        #region Connection Calls

        /// <summary>
        /// Start connecting to the Twitch IRC chat.
        /// </summary>
        /// <returns>bool representing Connect() result</returns>
        public bool Connect()
        {
            return ConnectAsync().GetAwaiter().GetResult();
        }

        /// <inheritdoc />
        public async Task<bool> ConnectAsync()
        {
            if (!IsInitialized)
                HandleNotInitialized();
<<<<<<< HEAD
=======

            _logger?.LogConnecting();
>>>>>>> deb4b021

            await Log($"Connecting to: {ConnectionCredentials.TwitchWebsocketURI}", level: LogLevel.Information);

            // Clear instance data
            _joinedChannelManager.Clear();

            if (await _client.OpenAsync())
            {
<<<<<<< HEAD
                await Log("Should be connected!");
=======
                _logger?.LogShouldBeConnected();
>>>>>>> deb4b021
                return true;
            }

            return false;
        }

        /// <summary>
        /// Start disconnecting from the Twitch IRC chat.
        /// </summary>
        public void Disconnect()
        {
            DisconnectAsync().GetAwaiter().GetResult();
        }

        /// <inheritdoc />
        public async Task DisconnectAsync()
        {
<<<<<<< HEAD
            await Log("Disconnecting Twitch Chat Client...", level: LogLevel.Information);
=======
            _logger?.LogDisconnecting();
>>>>>>> deb4b021

            if (!IsInitialized)
                HandleNotInitialized();

            await _client.CloseAsync();

            // Clear instance data
            _joinedChannelManager.Clear();
            PreviousWhisper = null;
        }

        /// <summary>
        /// Start reconnecting to the Twitch IRC chat.
        /// </summary>
        public void Reconnect()
        {
            ReconnectAsync().GetAwaiter().GetResult();
        }

        /// <inheritdoc />
        public async Task ReconnectAsync()
        {
            if (!IsInitialized)
                HandleNotInitialized();

<<<<<<< HEAD
            await Log("Reconnecting to Twitch", level: LogLevel.Information);
=======
            _logger?.LogReconnecting();
>>>>>>> deb4b021
            await _client.ReconnectAsync();
        }
        #endregion

        #region Command Identifiers
        /// <summary>
        /// Adds a character to a list of characters that if found at the start of a message, fires command received event.
        /// </summary>
        /// <param name="identifier">Character, that if found at start of message, fires command received event.</param>
        public void AddChatCommandIdentifier(char identifier)
        {
            if (!IsInitialized) HandleNotInitialized();
            _chatCommandIdentifiers.Add(identifier);
        }

        /// <summary>
        /// Removes a character from a list of characters that if found at the start of a message, fires command received event.
        /// </summary>
        /// <param name="identifier">Command identifier to removed from identifier list.</param>
        public void RemoveChatCommandIdentifier(char identifier)
        {
            if (!IsInitialized) HandleNotInitialized();
            _chatCommandIdentifiers.Remove(identifier);
        }

        /// <summary>
        /// Adds a character to a list of characters that if found at the start of a whisper, fires command received event.
        /// </summary>
        /// <param name="identifier">Character, that if found at start of message, fires command received event.</param>
        public void AddWhisperCommandIdentifier(char identifier)
        {
            if (!IsInitialized) HandleNotInitialized();
            _whisperCommandIdentifiers.Add(identifier);
        }

        /// <summary>
        /// Removes a character to a list of characters that if found at the start of a whisper, fires command received event.
        /// </summary>
        /// <param name="identifier">Command identifier to removed from identifier list.</param>
        public void RemoveWhisperCommandIdentifier(char identifier)
        {
            if (!IsInitialized) HandleNotInitialized();
            _whisperCommandIdentifiers.Remove(identifier);
        }
        #endregion

        #region ConnectionCredentials

        /// <summary>
        /// Sets the connection credentials.
        /// </summary>
        /// <param name="credentials">The credentials.</param>
        /// <exception cref="TwitchLib.Client.Exceptions.IllegalAssignmentException">While the client is connected, you are unable to change the connection credentials. Please disconnect first and then change them.</exception>
        public void SetConnectionCredentials(ConnectionCredentials credentials)
        {
            if (!IsInitialized)
                HandleNotInitialized();
            if (IsConnected)
                throw new IllegalAssignmentException("While the client is connected, you are unable to change the connection credentials. Please disconnect first and then change them.");

            ConnectionCredentials = credentials;
        }

        #endregion

        #region Channel Calls

        /// <summary>
        /// Join the Twitch IRC chat of <paramref name="channel" />.
        /// </summary>
        /// <param name="channel">The channel to join.</param>
        /// <param name="overrideCheck">Override a join check.</param>
        public void JoinChannel(string channel, bool overrideCheck = false)
        {
            JoinChannelAsync(channel, overrideCheck).GetAwaiter().GetResult();
        }

        /// <inheritdoc />
        public async Task JoinChannelAsync(string channel, bool overrideCheck = false)
        {
            if (!IsInitialized)
                HandleNotInitialized();

            if (!IsConnected)
                HandleNotConnected();

            // Check to see if client is already in channel
            if (JoinedChannels.FirstOrDefault(x => x.Channel.ToLower() == channel && !overrideCheck) != null)
                return;

            if (channel[0] == '#')
                channel = channel.Substring(1);

            _joinChannelQueue.Enqueue(new JoinedChannel(channel));

            if (!_currentlyJoiningChannels)
                await QueueingJoinCheckAsync();
        }

        /// <summary>
        /// Returns a JoinedChannel object using a passed string/&gt;.
        /// </summary>
        /// <param name="channel">String channel to search for.</param>
        /// <returns>JoinedChannel.</returns>
        /// <exception cref="TwitchLib.Client.Exceptions.BadStateException">Must be connected to at least one channel.</exception>
        public JoinedChannel GetJoinedChannel(string channel)
        {
            if (!IsInitialized)
                HandleNotInitialized();

            if (JoinedChannels.Count == 0)
                throw new BadStateException("Must be connected to at least one channel.");

            if (channel[0] == '#')
                channel = channel.Substring(1);

            return _joinedChannelManager.GetJoinedChannel(channel);
        }

        /// <summary>
        /// Leaves (PART) the Twitch IRC chat of <paramref name="channel" />.
        /// </summary>
        /// <param name="channel">The channel to leave.</param>
        /// <returns>True is returned if the passed channel was found, false if channel not found.</returns>
        public void LeaveChannel(string channel)
        {
            LeaveChannelAsync(channel).GetAwaiter().GetResult();
        }

        /// <inheritdoc />
        public async Task LeaveChannelAsync(string channel)
        {
            if (!IsInitialized)
                HandleNotInitialized();

            // Channel MUST be lower case
            channel = channel.ToLower();
            if (channel[0] == '#')
                channel = channel.Substring(1);

<<<<<<< HEAD
            await Log($"Leaving channel: {channel}", level: LogLevel.Information);
=======
            _logger?.LogLeavingChannel(channel);
>>>>>>> deb4b021
            var joinedChannel = _joinedChannelManager.GetJoinedChannel(channel);

            if (joinedChannel != null)
                await _client.SendAsync(Rfc2812.Part($"#{channel}"));
        }

        /// <summary>
        /// Leaves (PART) the Twitch IRC chat of <paramref name="channel" />.
        /// </summary>
        /// <param name="channel">The JoinedChannel object to leave.</param>
        /// <returns>True is returned if the passed channel was found, false if channel not found.</returns>
        public void LeaveChannel(JoinedChannel channel)
        {
            LeaveChannelAsync(channel).GetAwaiter().GetResult();
        }

        /// <inheritdoc />
        public async Task LeaveChannelAsync(JoinedChannel channel)
        {
            if (!IsInitialized)
                HandleNotInitialized();

            await LeaveChannelAsync(channel.Channel);
        }

        #endregion

        /// <summary>
        /// This method allows firing the message parser with a custom irc string allowing for easy testing
        /// </summary>
        /// <param name="rawIrc">This should be a raw IRC message resembling one received from Twitch IRC.</param>
        public void OnReadLineTest(string rawIrc)
        {
            OnReadLineTestAsync(rawIrc).GetAwaiter().GetResult();
        }

        /// <inheritdoc />
        public async Task OnReadLineTestAsync(string rawIrc)
        {
            if (!IsInitialized)
                HandleNotInitialized();

            await HandleIrcMessageAsync(_ircParser.ParseIrcMessage(rawIrc));
        }

        #region Client Events
        /// <summary>
        /// Handles the OnFatality event of the _client control.
        /// </summary>
        /// <param name="sender">The source of the event.</param>
        /// <param name="e">The <see cref="OnFatalErrorEventArgs" /> instance containing the event data.</param>
        private async Task _client_OnFatality(object sender, OnFatalErrorEventArgs e)
        {
           if( OnConnectionError !=null) await OnConnectionError?.Invoke(this, new OnConnectionErrorArgs { BotUsername = TwitchUsername, Error = new ErrorEvent { Message = e.Reason } });
        }

        /// <summary>
        /// Handles the OnDisconnected event of the _client control.
        /// </summary>
        /// <param name="sender">The source of the event.</param>
        /// <param name="e">The <see cref="OnDisconnectedEventArgs" /> instance containing the event data.</param>
        private async Task _client_OnDisconnected(object sender, OnDisconnectedEventArgs e)
        {
            if (OnDisconnected != null) await OnDisconnected?.Invoke(sender, e);
        }

        /// <summary>
        /// Handles the OnReconnected event of the _client control.
        /// </summary>
        /// <param name="sender">The source of the event.</param>
        /// <param name="e">The <see cref="OnConnectedEventArgs" /> instance containing the event data.</param>
<<<<<<< HEAD
        private async Task _client_OnReconnected(object sender, OnConnectedEventArgs e)
=======
        private async void _client_OnReconnected(object sender, OnConnectedEventArgs e)
>>>>>>> deb4b021
        {
            await SendHandshake();

            foreach (var channel in _joinedChannelManager.GetJoinedChannels())
            {
                _joinChannelQueue.Enqueue(channel);
            }

            if(_joinChannelQueue != null && _joinChannelQueue.Count > 0)
            {
                await QueueingJoinCheckAsync();
            }

            _joinedChannelManager.Clear();
            if (OnReconnected != null) await OnReconnected?.Invoke(sender, new OnConnectedArgs());
        }

        static readonly string[] NewLineSeparator = new[] { "\r\n" }; // dont modify!!!

        /// <summary>
        /// Handles the OnMessage event of the _client control.
        /// </summary>
        /// <param name="sender">The source of the event.</param>
        /// <param name="e">The <see cref="OnMessageEventArgs" /> instance containing the event data.</param>
        private async Task _client_OnMessage(object sender, OnMessageEventArgs e)
        {
            var lines = e.Message.Split(NewLineSeparator, StringSplitOptions.None);
            foreach (var line in lines)
            {
                if (line.Length <= 1)
                    continue;

<<<<<<< HEAD
                await Log($"Received: {line}", level: LogLevel.Trace);
                if (OnSendReceiveData != null) await OnSendReceiveData?.Invoke(this, new OnSendReceiveDataArgs { Direction = SendReceiveDirection.Received, Data = line });
=======
                _logger?.LogReceived(line);
                OnSendReceiveData?.Invoke(this, new OnSendReceiveDataArgs { Direction = SendReceiveDirection.Received, Data = line });
>>>>>>> deb4b021
                await HandleIrcMessageAsync(_ircParser.ParseIrcMessage(line));
            }
        }

        /// <summary>
        /// Clients the on connected.
        /// </summary>
        /// <param name="sender">The sender.</param>
        /// <param name="e">The e.</param>
        private async Task _client_OnConnectedAsync(object sender, object e)
        {
            await SendHandshake();

            if(_joinChannelQueue != null && _joinChannelQueue.Count > 0)
            {
                await QueueingJoinCheckAsync();
            }
        }

        /// <summary>
        /// Send the handshake for the connection.
        /// </summary>
        private async Task SendHandshake()
        {
            await _client.SendAsync(Rfc2812.Pass(ConnectionCredentials.TwitchOAuth));
            await _client.SendAsync(Rfc2812.Nick(ConnectionCredentials.TwitchUsername));
            await _client.SendAsync(Rfc2812.User(ConnectionCredentials.TwitchUsername, 0, ConnectionCredentials.TwitchUsername));

            if (ConnectionCredentials.Capabilities.Membership)
                await _client.SendAsync("CAP REQ twitch.tv/membership");
            if (ConnectionCredentials.Capabilities.Commands)
                await _client.SendAsync("CAP REQ twitch.tv/commands");
            if (ConnectionCredentials.Capabilities.Tags)
                await _client.SendAsync("CAP REQ twitch.tv/tags");
<<<<<<< HEAD

            if (_joinChannelQueue != null && _joinChannelQueue.Count > 0)
            {
                await QueueingJoinCheckAsync();
            }
=======
>>>>>>> deb4b021
        }

        #endregion

        #region Joining Stuff

        /// <summary>
        /// Queueings the join check.
        /// </summary>
        private async Task QueueingJoinCheckAsync()
        {
            if (_joinChannelQueue.Count > 0)
            {
                _currentlyJoiningChannels = true;
                var channelToJoin = _joinChannelQueue.Dequeue();
<<<<<<< HEAD
                await Log($"Joining channel: {channelToJoin.Channel}", level: LogLevel.Information);
=======
                _logger?.LogJoiningChannel(channelToJoin.Channel);
>>>>>>> deb4b021
                // important we set channel to lower case when sending join message
                await _client.SendAsync(Rfc2812.Join($"#{channelToJoin.Channel.ToLower()}"));
                _joinedChannelManager.AddJoinedChannel(new JoinedChannel(channelToJoin.Channel));
                StartJoinedChannelTimer(channelToJoin.Channel);
            }
            else
            {
<<<<<<< HEAD
                await Log("Finished channel joining queue.");
=======
                _logger?.LogChannelJoiningFinished();
>>>>>>> deb4b021
            }
        }

        /// <summary>
        /// Starts the joined channel timer.
        /// </summary>
        /// <param name="channel">The channel.</param>
        private void StartJoinedChannelTimer(string channel)
        {
            if (_joinTimer == null)
            {
                _joinTimer = new System.Timers.Timer(1000);
                _joinTimer.Elapsed += JoinChannelTimeout;
                _awaitingJoins = new List<KeyValuePair<string, DateTime>>();
            }

            // channel is ToLower()'d because ROOMSTATE (which is the event the client uses to remove
            // this channel from _awaitingJoins list) contains the username as always lowercase. This means
            // if we don't ToLower(), the channel never gets removed, and FailureToReceiveJoinConfirmation
            // fires.
            _awaitingJoins.Add(new KeyValuePair<string, DateTime>(channel.ToLower(), DateTime.Now));
            if (!_joinTimer.Enabled)
                _joinTimer.Start();
        }

        /// <summary>
        /// Joins the channel timeout.
        /// </summary>
        /// <param name="sender">The sender.</param>
        /// <param name="e">The <see cref="System.Timers.ElapsedEventArgs" /> instance containing the event data.</param>
        private void JoinChannelTimeout(object sender, System.Timers.ElapsedEventArgs e)
        {
            if (_awaitingJoins.Any())
            {
                List<KeyValuePair<string, DateTime>> expiredChannels = _awaitingJoins.Where(x => (DateTime.Now - x.Value).TotalSeconds > 5).ToList();
                if (expiredChannels.Any())
                {
                    _awaitingJoins.RemoveAll(x => (DateTime.Now - x.Value).TotalSeconds > 5);
                    foreach (KeyValuePair<string, DateTime> expiredChannel in expiredChannels)
                    {
                        _joinedChannelManager.RemoveJoinedChannel(expiredChannel.Key.ToLowerInvariant());
                        OnFailureToReceiveJoinConfirmation?.Invoke(this, new OnFailureToReceiveJoinConfirmationArgs { Exception = new FailureToReceiveJoinConfirmationException(expiredChannel.Key) });
                    }
                }
            }
            else
            {
                _joinTimer.Stop();
                _currentlyJoiningChannels = false;
                QueueingJoinCheckAsync().GetAwaiter().GetResult();
            }
        }

        #endregion

        #region IrcMessage Handling

        /// <summary>
        /// Handles the irc message.
        /// </summary>
        /// <param name="ircMessage">The irc message.</param>
        private async Task HandleIrcMessageAsync(IrcMessage ircMessage)
        {
            if (ircMessage.ToString().StartsWith(":tmi.twitch.tv NOTICE * :Login authentication failed"))
            {
                if (OnIncorrectLogin != null) await OnIncorrectLogin?.Invoke(this, new OnIncorrectLoginArgs { Exception = new ErrorLoggingInException(ircMessage.ToString(), TwitchUsername) });
                return;
            }

            switch (ircMessage.Command)
            {
                case IrcCommand.PrivMsg:
                    await HandlePrivMsg(ircMessage);
                    return;
                case IrcCommand.Notice:
                    await HandleNoticeAsync(ircMessage);
                    break;
                case IrcCommand.Ping:
                    if (!DisableAutoPong)
                        SendRaw("PONG");
                    return;
                case IrcCommand.Pong:
                    return;
                case IrcCommand.Join:
                    await HandleJoin(ircMessage);
                    break;
                case IrcCommand.Part:
                    await HandlePart(ircMessage);
                    break;
                case IrcCommand.ClearChat:
                    await HandleClearChat(ircMessage);
                    break;
                case IrcCommand.ClearMsg:
                    await HandleClearMsg(ircMessage);
                    break;
                case IrcCommand.UserState:
                    await HandleUserState(ircMessage);
                    break;
                case IrcCommand.GlobalUserState:
                    break;
                case IrcCommand.RPL_001:
                    break;
                case IrcCommand.RPL_002:
                    break;
                case IrcCommand.RPL_003:
                    break;
                case IrcCommand.RPL_004:
                    await Handle004();
                    break;
                case IrcCommand.RPL_353:
                    await Handle353(ircMessage);
                    break;
                case IrcCommand.RPL_366:
                    await Handle366Async();
                    break;
                case IrcCommand.RPL_372:
                    break;
                case IrcCommand.RPL_375:
                    break;
                case IrcCommand.RPL_376:
                    break;
                case IrcCommand.Whisper:
                    await HandleWhisper(ircMessage);
                    break;
                case IrcCommand.RoomState:
                    await HandleRoomState(ircMessage);
                    break;
                case IrcCommand.Reconnect:
                    Reconnect();
                    break;
                case IrcCommand.UserNotice:
                    await HandleUserNotice(ircMessage);
                    break;
                case IrcCommand.Mode:
                    await HandleMode(ircMessage);
                    break;
                case IrcCommand.Cap:
                    HandleCap(ircMessage);
                    break;
                case IrcCommand.Unknown:
                // fall through
                default:
                    if (OnUnaccountedFor != null) await OnUnaccountedFor?.Invoke(this, new OnUnaccountedForArgs { BotUsername = TwitchUsername, Channel = null, Location = "HandleIrcMessage", RawIRC = ircMessage.ToString() });
                    await UnaccountedFor(ircMessage.ToString());
                    break;
            }
        }

        #region IrcCommand Handling

        /// <summary>
        /// Handles the priv MSG.
        /// </summary>
        /// <param name="ircMessage">The irc message.</param>
        private async Task HandlePrivMsg(IrcMessage ircMessage)
        {
            ChatMessage chatMessage = new ChatMessage(TwitchUsername, ircMessage, ref _channelEmotes, WillReplaceEmotes, ReplacedEmotesPrefix, ReplacedEmotesSuffix);
            foreach (JoinedChannel joinedChannel in JoinedChannels.Where(x => string.Equals(x.Channel, ircMessage.Channel, StringComparison.InvariantCultureIgnoreCase)))
                joinedChannel.HandleMessage(chatMessage);

            if (OnMessageReceived != null) await OnMessageReceived?.Invoke(this, new OnMessageReceivedArgs { ChatMessage = chatMessage });

            if (ircMessage.Tags.TryGetValue(Tags.MsgId, out var msgId))
                if (msgId == MsgIds.UserIntro)
                    if (OnUserIntro != null) await OnUserIntro?.Invoke(this, new OnUserIntroArgs { ChatMessage = chatMessage });

            if (_chatCommandIdentifiers != null && _chatCommandIdentifiers.Count != 0 && !string.IsNullOrEmpty(chatMessage.Message))
            {
                if (_chatCommandIdentifiers.Contains(chatMessage.Message[0]))
                {
                    ChatCommand chatCommand = new ChatCommand(chatMessage);
                    if (OnChatCommandReceived != null) await OnChatCommandReceived?.Invoke(this, new OnChatCommandReceivedArgs { Command = chatCommand });
                    return;
                }
            }
        }

        /// <summary>
        /// Handles the notice.
        /// </summary>
        /// <param name="ircMessage">The irc message.</param>
        private async Task HandleNoticeAsync(IrcMessage ircMessage)
        {
            if (ircMessage.Message.Contains("Improperly formatted auth"))
            {
                if (OnIncorrectLogin != null) await OnIncorrectLogin?.Invoke(this, new OnIncorrectLoginArgs { Exception = new ErrorLoggingInException(ircMessage.ToString(), TwitchUsername) });
                return;
            }

            bool success = ircMessage.Tags.TryGetValue(Tags.MsgId, out string msgId);
            if (!success)
            {
                if (OnUnaccountedFor != null) await OnUnaccountedFor?.Invoke(this, new OnUnaccountedForArgs { BotUsername = TwitchUsername, Channel = ircMessage.Channel, Location = "NoticeHandling", RawIRC = ircMessage.ToString() });
                await UnaccountedFor(ircMessage.ToString());
            }

            switch (msgId)
            {
                case MsgIds.ColorChanged:
                    if (OnChatColorChanged != null) await OnChatColorChanged?.Invoke(this, new OnChatColorChangedArgs { Channel = ircMessage.Channel });
                    break;
                case MsgIds.ModeratorsReceived:
                    if (OnModeratorsReceived != null) await OnModeratorsReceived?.Invoke(this, new OnModeratorsReceivedArgs { Channel = ircMessage.Channel, Moderators = ircMessage.Message.Replace(" ", "").Split(':')[1].Split(',').ToList() });
                    break;
                case MsgIds.NoMods:
                    if (OnModeratorsReceived != null) await OnModeratorsReceived?.Invoke(this, new OnModeratorsReceivedArgs { Channel = ircMessage.Channel, Moderators = new List<string>() });
                    break;
                case MsgIds.NoPermission:
                    if (OnNoPermissionError != null) OnNoPermissionError?.Invoke(this, null);
                    break;
                case MsgIds.RaidErrorSelf:
                    if (OnSelfRaidError != null) OnSelfRaidError?.Invoke(this, null);
                    break;
                case MsgIds.RaidNoticeMature:
                    if (OnRaidedChannelIsMatureAudience != null) OnRaidedChannelIsMatureAudience?.Invoke(this, null);
                    break;
                case MsgIds.MsgBannedEmailAlias:
                    if (OnBannedEmailAlias != null) await OnBannedEmailAlias?.Invoke(this, new OnBannedEmailAliasArgs { Channel = ircMessage.Channel, Message = ircMessage.Message });
                    break;
                case MsgIds.MsgChannelSuspended:
                    _awaitingJoins.RemoveAll(x => x.Key.ToLower() == ircMessage.Channel);
                    _joinedChannelManager.RemoveJoinedChannel(ircMessage.Channel);
                    await QueueingJoinCheckAsync();
                    if (OnFailureToReceiveJoinConfirmation != null) await OnFailureToReceiveJoinConfirmation?.Invoke(this, new OnFailureToReceiveJoinConfirmationArgs
                    {
                        Exception = new FailureToReceiveJoinConfirmationException(ircMessage.Channel, ircMessage.Message)
                    });
                    break;
                case MsgIds.MsgRequiresVerifiedPhoneNumber:
                    if (OnRequiresVerifiedPhoneNumber != null) await OnRequiresVerifiedPhoneNumber?.Invoke(this, new OnRequiresVerifiedPhoneNumberArgs { Channel = ircMessage.Channel, Message = ircMessage.Message });
                    break;
                case MsgIds.MsgVerifiedEmail:
                    if (OnRequiresVerifiedEmail != null) await OnRequiresVerifiedEmail?.Invoke(this, new OnRequiresVerifiedEmailArgs { Channel = ircMessage.Channel, Message = ircMessage.Message });
                    break;
                case MsgIds.NoVIPs:
                    if (OnVIPsReceived != null) await OnVIPsReceived?.Invoke(this, new OnVIPsReceivedArgs { Channel = ircMessage.Channel, VIPs = new List<string>() });
                    break;
                case MsgIds.VIPsSuccess:
                    if (OnVIPsReceived != null) await OnVIPsReceived?.Invoke(this, new OnVIPsReceivedArgs { Channel = ircMessage.Channel, VIPs = ircMessage.Message.Replace(" ", "").Replace(".", "").Split(':')[1].Split(',').ToList() });
                    break;
                case MsgIds.MsgRateLimit:
                    if (OnRateLimit != null) await OnRateLimit?.Invoke(this, new OnRateLimitArgs { Channel = ircMessage.Channel, Message = ircMessage.Message });
                    break;
                case MsgIds.MsgDuplicate:
                    if (OnDuplicate != null) await OnDuplicate?.Invoke(this, new OnDuplicateArgs { Channel = ircMessage.Channel, Message = ircMessage.Message });
                    break;
                case MsgIds.MsgFollowersOnly:
                    if (OnFollowersOnly != null) await OnFollowersOnly?.Invoke(this, new OnFollowersOnlyArgs { Channel = ircMessage.Channel, Message = ircMessage.Message });
                    break;
                case MsgIds.MsgSubsOnly:
                    if (OnSubsOnly != null) await OnSubsOnly?.Invoke(this, new OnSubsOnlyArgs { Channel = ircMessage.Channel, Message = ircMessage.Message });
                    break;
                case MsgIds.MsgEmoteOnly:
                    if (OnEmoteOnly != null) await OnEmoteOnly?.Invoke(this, new OnEmoteOnlyArgs { Channel = ircMessage.Channel, Message = ircMessage.Message });
                    break;
                case MsgIds.MsgSuspended:
                    if (OnSuspended != null) await OnSuspended?.Invoke(this, new OnSuspendedArgs { Channel = ircMessage.Channel, Message = ircMessage.Message });
                    break;
                case MsgIds.MsgBanned:
                    if (OnBanned != null) await OnBanned?.Invoke(this, new OnBannedArgs { Channel = ircMessage.Channel, Message = ircMessage.Message });
                    break;
                case MsgIds.MsgSlowMode:
                    if (OnSlowMode != null) await OnSlowMode?.Invoke(this, new OnSlowModeArgs { Channel = ircMessage.Channel, Message = ircMessage.Message });
                    break;
                case MsgIds.MsgR9k:
                    if (OnR9kMode != null) await OnR9kMode?.Invoke(this, new OnR9kModeArgs { Channel = ircMessage.Channel, Message = ircMessage.Message });
                    break;

                default:
                    if (OnUnaccountedFor != null) await OnUnaccountedFor?.Invoke(this, new OnUnaccountedForArgs { BotUsername = TwitchUsername, Channel = ircMessage.Channel, Location = "NoticeHandling", RawIRC = ircMessage.ToString() });
                    await UnaccountedFor(ircMessage.ToString());
                    break;
            }
        }

        /// <summary>
        /// Handles the join.
        /// </summary>
        /// <param name="ircMessage">The irc message.</param>
        private async Task HandleJoin(IrcMessage ircMessage)
        {
            if (OnUserJoined != null) await OnUserJoined?.Invoke(this, new OnUserJoinedArgs { Channel = ircMessage.Channel, Username = ircMessage.User });
        }

        /// <summary>
        /// Handles the part.
        /// </summary>
        /// <param name="ircMessage">The irc message.</param>
        private async Task HandlePart(IrcMessage ircMessage)
        {
            if (string.Equals(TwitchUsername, ircMessage.User, StringComparison.InvariantCultureIgnoreCase))
            {
                _joinedChannelManager.RemoveJoinedChannel(ircMessage.Channel);
                _hasSeenJoinedChannels.Remove(ircMessage.Channel);
                if (OnLeftChannel!=null) await OnLeftChannel?.Invoke(this, new OnLeftChannelArgs { BotUsername = TwitchUsername, Channel = ircMessage.Channel });
            }
            else
            {
                if (OnLeftChannel != null) await OnUserLeft?.Invoke(this, new OnUserLeftArgs { Channel = ircMessage.Channel, Username = ircMessage.User });
            }
        }

        /// <summary>
        /// Handles the clear chat.
        /// </summary>
        /// <param name="ircMessage">The irc message.</param>
        private async Task HandleClearChat(IrcMessage ircMessage)
        {
            if (string.IsNullOrWhiteSpace(ircMessage.Message))
            {
                if (OnChatCleared != null) await OnChatCleared?.Invoke(this, new OnChatClearedArgs { Channel = ircMessage.Channel });
                return;
            }

            bool successBanDuration = ircMessage.Tags.TryGetValue(Tags.BanDuration, out _);
            if (successBanDuration)
            {
                UserTimeout userTimeout = new UserTimeout(ircMessage);
                if (OnUserTimedout != null) await OnUserTimedout?.Invoke(this, new OnUserTimedoutArgs { UserTimeout = userTimeout });
                return;
            }

            UserBan userBan = new UserBan(ircMessage);
            if (OnUserBanned != null) await OnUserBanned?.Invoke(this, new OnUserBannedArgs { UserBan = userBan });
        }

        /// <summary>
        /// Handles the clear MSG.
        /// </summary>
        /// <param name="ircMessage">The irc message.</param>
        private async Task HandleClearMsg(IrcMessage ircMessage)
        {
            if (OnMessageCleared != null) await OnMessageCleared?.Invoke(this, new OnMessageClearedArgs { Channel = ircMessage.Channel, Message = ircMessage.Message, TargetMessageId = ircMessage.ToString().Split('=')[3].Split(';')[0], TmiSentTs = ircMessage.ToString().Split('=')[4].Split(' ')[0] });
        }

        /// <summary>
        /// Handles the state of the user.
        /// </summary>
        /// <param name="ircMessage">The irc message.</param>
        private async Task HandleUserState(IrcMessage ircMessage)
        {
            var userState = new UserState(ircMessage);
            if (!_hasSeenJoinedChannels.Contains(userState.Channel.ToLowerInvariant()))
            {
                _hasSeenJoinedChannels.Add(userState.Channel.ToLowerInvariant());
                if (OnUserStateChanged != null) await OnUserStateChanged?.Invoke(this, new OnUserStateChangedArgs { UserState = userState });
            }
            else
                if (OnMessageSent != null) await OnMessageSent?.Invoke(this, new OnMessageSentArgs { SentMessage = new SentMessage(userState, _lastMessageSent) });
        }

        /// <summary>
        /// Handle004s this instance.
        /// </summary>
        private async Task Handle004()
        {
            if (OnConnected != null) await OnConnected?.Invoke(this, new OnConnectedArgs { BotUsername = TwitchUsername });
        }

        /// <summary>
        /// Handle353s the specified irc message.
        /// </summary>
        /// <param name="ircMessage">The irc message.</param>
        private async Task Handle353(IrcMessage ircMessage)
        {
            if (OnExistingUsersDetected != null) await OnExistingUsersDetected?.Invoke(this, new OnExistingUsersDetectedArgs { Channel = ircMessage.Channel, Users = ircMessage.Message.Split(' ').ToList() });
        }

        /// <summary>
        /// Handle366s this instance.
        /// </summary>
        private async Task Handle366Async()
        {
            _currentlyJoiningChannels = false;
            await QueueingJoinCheckAsync();
        }

        /// <summary>
        /// Handles the whisper.
        /// </summary>
        /// <param name="ircMessage">The irc message.</param>
        private async Task HandleWhisper(IrcMessage ircMessage)
        {
            WhisperMessage whisperMessage = new WhisperMessage(ircMessage, TwitchUsername);
            PreviousWhisper = whisperMessage;
            if (OnWhisperReceived != null)  await OnWhisperReceived?.Invoke(this, new OnWhisperReceivedArgs { WhisperMessage = whisperMessage });

            if (_whisperCommandIdentifiers != null && _whisperCommandIdentifiers.Count != 0 && !string.IsNullOrEmpty(whisperMessage.Message))
            {
                if (_whisperCommandIdentifiers.Contains(whisperMessage.Message[0]))
                {
                    WhisperCommand whisperCommand = new WhisperCommand(whisperMessage);
                    if (OnWhisperCommandReceived != null) await OnWhisperCommandReceived?.Invoke(this, new OnWhisperCommandReceivedArgs { Command = whisperCommand });
                    return;
                }
            }

            if (OnUnaccountedFor != null) await OnUnaccountedFor?.Invoke(this, new OnUnaccountedForArgs { BotUsername = TwitchUsername, Channel = ircMessage.Channel, Location = "WhispergHandling", RawIRC = ircMessage.ToString() });
            await UnaccountedFor(ircMessage.ToString());
        }

        /// <summary>
        /// Handles the state of the room.
        /// </summary>
        /// <param name="ircMessage">The irc message.</param>
        private async Task HandleRoomState(IrcMessage ircMessage)
        {
            // If ROOMSTATE is sent because a mode (subonly/slow/emote/etc) is being toggled, it has two tags: room-id, and the specific mode being toggled
            // If ROOMSTATE is sent because of a join confirmation, all tags (ie greater than 2) are sent
            if (ircMessage.Tags.Count > 2)
            {
                KeyValuePair<string, DateTime> channel = _awaitingJoins.FirstOrDefault(x => x.Key == ircMessage.Channel);
                _awaitingJoins.Remove(channel);
                if (OnJoinedChannel != null) await OnJoinedChannel?.Invoke(this, new OnJoinedChannelArgs { BotUsername = TwitchUsername, Channel = ircMessage.Channel });
            }

            if (OnChannelStateChanged != null) await OnChannelStateChanged?.Invoke(this, new OnChannelStateChangedArgs { ChannelState = new ChannelState(ircMessage), Channel = ircMessage.Channel });
        }

        /// <summary>
        /// Handles the user notice.
        /// </summary>
        /// <param name="ircMessage">The irc message.</param>
        private async Task HandleUserNotice(IrcMessage ircMessage)
        {
            bool successMsgId = ircMessage.Tags.TryGetValue(Tags.MsgId, out string msgId);
            if (!successMsgId)
            {
                if (OnUnaccountedFor != null) await OnUnaccountedFor?.Invoke(this, new OnUnaccountedForArgs { BotUsername = TwitchUsername, Channel = ircMessage.Channel, Location = "UserNoticeHandling", RawIRC = ircMessage.ToString() });
                await UnaccountedFor(ircMessage.ToString());
                return;
            }

            switch (msgId)
            {
                case MsgIds.Announcement:
                    Announcement announcement = new Announcement(ircMessage);
                    if (OnAnnouncement != null) await OnAnnouncement?.Invoke(this, new OnAnnouncementArgs { Announcement = announcement, Channel = ircMessage.Channel });
                    break;
                case MsgIds.Raid:
                    RaidNotification raidNotification = new RaidNotification(ircMessage);
                    if (OnRaidNotification != null) await OnRaidNotification?.Invoke(this, new OnRaidNotificationArgs { Channel = ircMessage.Channel, RaidNotification = raidNotification });
                    break;
                case MsgIds.ReSubscription:
                    ReSubscriber resubscriber = new ReSubscriber(ircMessage);
                    if (OnReSubscriber != null) await OnReSubscriber?.Invoke(this, new OnReSubscriberArgs { ReSubscriber = resubscriber, Channel = ircMessage.Channel });
                    break;
                case MsgIds.SubGift:
                    GiftedSubscription giftedSubscription = new GiftedSubscription(ircMessage);
                    if (OnGiftedSubscription != null) await OnGiftedSubscription?.Invoke(this, new OnGiftedSubscriptionArgs { GiftedSubscription = giftedSubscription, Channel = ircMessage.Channel });
                    break;
                case MsgIds.CommunitySubscription:
                    CommunitySubscription communitySubscription = new CommunitySubscription(ircMessage);
                    if (OnCommunitySubscription != null) await OnCommunitySubscription?.Invoke(this, new OnCommunitySubscriptionArgs { GiftedSubscription = communitySubscription, Channel = ircMessage.Channel });
                    break;
                case MsgIds.ContinuedGiftedSubscription:
                    ContinuedGiftedSubscription continuedGiftedSubscription = new ContinuedGiftedSubscription(ircMessage);
                    if (OnContinuedGiftedSubscription != null) await OnContinuedGiftedSubscription?.Invoke(this, new OnContinuedGiftedSubscriptionArgs { ContinuedGiftedSubscription = continuedGiftedSubscription, Channel = ircMessage.Channel });
                    break;
                case MsgIds.Subscription:
                    Subscriber subscriber = new Subscriber(ircMessage);
                    if (OnNewSubscriber != null) await OnNewSubscriber?.Invoke(this, new OnNewSubscriberArgs { Subscriber = subscriber, Channel = ircMessage.Channel });
                    break;
                case MsgIds.PrimePaidUprade:
                    PrimePaidSubscriber primePaidSubscriber = new PrimePaidSubscriber(ircMessage);
                    if (OnPrimePaidSubscriber != null) await OnPrimePaidSubscriber?.Invoke(this, new OnPrimePaidSubscriberArgs { PrimePaidSubscriber = primePaidSubscriber, Channel = ircMessage.Channel });
                    break;
                default:
                    if (OnUnaccountedFor != null) await OnUnaccountedFor?.Invoke(this, new OnUnaccountedForArgs { BotUsername = TwitchUsername, Channel = ircMessage.Channel, Location = "UserNoticeHandling", RawIRC = ircMessage.ToString() });
                    await UnaccountedFor(ircMessage.ToString());
                    break;
            }
        }

        /// <summary>
        /// Handles the mode.
        /// </summary>
        /// <param name="ircMessage">The irc message.</param>
        private async Task HandleMode(IrcMessage ircMessage)
        {
            if (ircMessage.Message.StartsWith("+o"))
            {
                if (OnModeratorJoined != null) await OnModeratorJoined?.Invoke(this, new OnModeratorJoinedArgs { Channel = ircMessage.Channel, Username = ircMessage.Message.Split(' ')[1] });
                return;
            }

            if (ircMessage.Message.StartsWith("-o"))
            {
                if (OnModeratorLeft != null) await OnModeratorLeft?.Invoke(this, new OnModeratorLeftArgs { Channel = ircMessage.Channel, Username = ircMessage.Message.Split(' ')[1] });
            }
        }

        /// <summary>
        /// Handles the Cap
        /// </summary>
        /// <param name="ircMessage">The irc message</param>
        private void HandleCap(IrcMessage ircMessage)
        {
            // do nothing
        }

        #endregion

        #endregion

        private async Task UnaccountedFor(string ircString)
        {
<<<<<<< HEAD
            await Log($"Unaccounted for: {ircString} (please create a TwitchLib GitHub issue :P)", level: LogLevel.Warning);
        }

        /// <summary>
        /// Logs the specified message.
        /// </summary>
        /// <param name="message">The message.</param>
        /// <param name="includeDate">if set to <c>true</c> [include date].</param>
        /// <param name="includeTime">if set to <c>true</c> [include time].</param>
        /// <param name="level">The log level of the message.</param>
        private async Task Log(string message, bool includeDate = false, bool includeTime = false, LogLevel level = LogLevel.Debug)
        {
            if (includeDate && includeTime)
            {
                string dateTimeStr;
                if (includeDate && includeTime)
                    dateTimeStr = DateTime.UtcNow.ToString();
                else if (includeDate)
                    dateTimeStr = DateTime.UtcNow.ToShortDateString();
                else
                    dateTimeStr = DateTime.UtcNow.ToShortTimeString();
                _logger?.Log(level, $"[TwitchLib, {Assembly.GetExecutingAssembly().GetName().Version} - {dateTimeStr}] {message}");
            }
            else
                _logger?.Log(level, $"[TwitchLib, {Assembly.GetExecutingAssembly().GetName().Version}] {message}");

           if(OnLog != null) await OnLog?.Invoke(this, new OnLogArgs { BotUsername = ConnectionCredentials?.TwitchUsername, Data = message, DateTime = DateTime.UtcNow });
        }

        /// <summary>
        /// Logs the error.
        /// </summary>
        /// <param name="message">The message.</param>
        /// <param name="includeDate">if set to <c>true</c> [include date].</param>
        /// <param name="includeTime">if set to <c>true</c> [include time].</param>
        private async Task LogError(string message, bool includeDate = false, bool includeTime = false)
        {
            string dateTimeStr;
            if (includeDate && includeTime)
                dateTimeStr = $"{DateTime.UtcNow}";
            else if (includeDate)
                dateTimeStr = $"{DateTime.UtcNow.ToShortDateString()}";
            else
                dateTimeStr = $"{DateTime.UtcNow.ToShortTimeString()}";

            if (includeDate || includeTime)
                _logger?.LogError($"[TwitchLib, {Assembly.GetExecutingAssembly().GetName().Version} - {dateTimeStr}] {message}");
            else
                _logger?.LogError($"[TwitchLib, {Assembly.GetExecutingAssembly().GetName().Version}] {message}");

            if (OnLog != null) await OnLog?.Invoke(this, new OnLogArgs { BotUsername = ConnectionCredentials?.TwitchUsername, Data = message, DateTime = DateTime.UtcNow });
=======
            _logger?.LogUnaccountedFor(ircString);
>>>>>>> deb4b021
        }

        /// <summary>
        /// Sends the queued item.
        /// </summary>
        /// <param name="message">The message.</param>
        public void SendQueuedItem(string message)
        {
            SendQueuedItemAsync(message).GetAwaiter().GetResult();
        }

        /// <inheritdoc />
        public async Task SendQueuedItemAsync(string message)
        {
            if (!IsInitialized)
                HandleNotInitialized();

            await _client.SendAsync(message);
        }

        /// <summary>
        /// Handles the not initialized.
        /// </summary>
        /// <exception cref="TwitchLib.Client.Exceptions.ClientNotInitializedException">The twitch client has not been initialized and cannot be used. Please call Initialize();</exception>
        protected static void HandleNotInitialized()
        {
            throw new ClientNotInitializedException("The twitch client has not been initialized and cannot be used. Please call Initialize();");
        }

        /// <summary>
        /// Handles the not connected.
        /// </summary>
        /// <exception cref="TwitchLib.Client.Exceptions.ClientNotConnectedException">In order to perform this action, the client must be connected to Twitch. To confirm connection, try performing this action in or after the OnConnected event has been fired.</exception>
        protected static void HandleNotConnected()
        {
            throw new ClientNotConnectedException("In order to perform this action, the client must be connected to Twitch. To confirm connection, try performing this action in or after the OnConnected event has been fired.");
        }
    }
}<|MERGE_RESOLUTION|>--- conflicted
+++ resolved
@@ -44,35 +44,44 @@
         /// The channel emotes
         /// </summary>
         private MessageEmoteCollection _channelEmotes = new MessageEmoteCollection();
+
         /// <summary>
         /// The chat command identifiers
         /// </summary>
         private readonly ICollection<char> _chatCommandIdentifiers = new HashSet<char>();
+
         /// <summary>
         /// The whisper command identifiers
         /// </summary>
         private readonly ICollection<char> _whisperCommandIdentifiers = new HashSet<char>();
+
         /// <summary>
         /// The join channel queue
         /// </summary>
         private readonly Queue<JoinedChannel> _joinChannelQueue = new Queue<JoinedChannel>();
+
         /// <summary>
         /// The logger
         /// </summary>
         private readonly ILogger<TwitchClient> _logger;
+
         private readonly ILoggerFactory _loggerFactory;
+
         /// <summary>
         /// The protocol
         /// </summary>
         private readonly ClientProtocol _protocol;
+
         /// <summary>
         /// The currently joining channels
         /// </summary>
         private bool _currentlyJoiningChannels;
+
         /// <summary>
         /// The join timer
         /// </summary>
         private System.Timers.Timer _joinTimer;
+
         /// <summary>
         /// The awaiting joins
         /// </summary>
@@ -82,6 +91,7 @@
         /// The irc parser
         /// </summary>
         private readonly IrcParser _ircParser = new();
+
         /// <summary>
         /// The joined channel manager
         /// </summary>
@@ -92,6 +102,7 @@
         /// The has seen joined channels
         /// </summary>
         private readonly List<string> _hasSeenJoinedChannels = new List<string>();
+
         /// <summary>
         /// The last message sent
         /// </summary>
@@ -104,26 +115,31 @@
         /// </summary>
         /// <value>The version.</value>
         public Version Version => Assembly.GetEntryAssembly().GetName().Version;
+
         /// <summary>
         /// Checks if underlying client has been initialized.
         /// </summary>
         /// <value><c>true</c> if this instance is initialized; otherwise, <c>false</c>.</value>
         public bool IsInitialized => _client != null;
+
         /// <summary>
         /// A list of all channels the client is currently in.
         /// </summary>
         /// <value>The joined channels.</value>
         public IReadOnlyList<JoinedChannel> JoinedChannels => _joinedChannelManager.GetJoinedChannels();
+
         /// <summary>
         /// Username of the user connected via this library.
         /// </summary>
         /// <value>The twitch username.</value>
         public string TwitchUsername { get; private set; }
+
         /// <summary>
         /// The most recent whisper received.
         /// </summary>
         /// <value>The previous whisper.</value>
         public WhisperMessage PreviousWhisper { get; private set; }
+
         /// <summary>
         /// The current connection status of the client.
         /// </summary>
@@ -144,19 +160,23 @@
         /// </summary>
         /// <value><c>true</c> if [disable automatic pong]; otherwise, <c>false</c>.</value>
         public bool DisableAutoPong { get; set; } = false;
+
         /// <summary>
         /// Determines whether Emotes will be replaced in messages.
         /// </summary>
         /// <value><c>true</c> if [will replace emotes]; otherwise, <c>false</c>.</value>
         public bool WillReplaceEmotes { get; set; } = false;
+
         /// <summary>
         /// Adds to replaced Emotes their prefix. Defaults to empty string.
         /// </summary>
         public string ReplacedEmotesPrefix { get; set; } = "";
+
         /// <summary>
         /// Adds to replaced Emotes their suffix. Defaults to empty string.
         /// </summary>
         public string ReplacedEmotesSuffix { get; set; } = "";
+
         /// <summary>
         /// Provides access to connection credentials object.
         /// </summary>
@@ -177,14 +197,6 @@
         public event AsyncEventHandler<OnVIPsReceivedArgs> OnVIPsReceived;
 
         /// <summary>
-<<<<<<< HEAD
-        /// Fires whenever a log write happens.
-        /// </summary>
-        public event AsyncEventHandler<OnLogArgs> OnLog;
-
-        /// <summary>
-=======
->>>>>>> deb4b021
         /// Fires when client connects to Twitch.
         /// </summary>
         public event AsyncEventHandler<OnConnectedArgs> OnConnected;
@@ -225,14 +237,6 @@
         public event AsyncEventHandler<OnMessageSentArgs> OnMessageSent;
 
         /// <summary>
-<<<<<<< HEAD
-        /// Fires when a whisper message is sent, returns username and message.
-        /// </summary>
-        public event AsyncEventHandler<OnWhisperSentArgs> OnWhisperSent;
-
-        /// <summary>
-=======
->>>>>>> deb4b021
         /// Fires when command (uses custom chat command identifier) is received, returns channel, command, ChatMessage, arguments as string, arguments as list.
         /// </summary>
         public event AsyncEventHandler<OnChatCommandReceivedArgs> OnChatCommandReceived;
@@ -487,18 +491,16 @@
         /// <param name="channel">The channel to connect to.</param>
         /// <param name="chatCommandIdentifier">The identifier to be used for reading and writing commands from chat.</param>
         /// <param name="whisperCommandIdentifier">The identifier to be used for reading and writing commands from whispers.</param>
-<<<<<<< HEAD
-        /// <param name="autoReListenOnExceptions">By default, TwitchClient will silence exceptions and auto-relisten for overall stability. For debugging, you may wish to have the exception bubble up, set this to false.</param>
-        public async Task Initialize(ConnectionCredentials credentials, string channel = null, char chatCommandIdentifier = '!', char whisperCommandIdentifier = '!', bool autoReListenOnExceptions = true)
+        public async Task Initialize(ConnectionCredentials credentials, string channel = null, char chatCommandIdentifier = '!', char whisperCommandIdentifier = '!')
         {
             if (channel != null && channel[0] == '#') channel = channel.Substring(1);
-            await InitializationHelper(credentials, new List<string>() { channel }, chatCommandIdentifier, whisperCommandIdentifier, autoReListenOnExceptions);
-=======
-        public void Initialize(ConnectionCredentials credentials, string channel = null, char chatCommandIdentifier = '!', char whisperCommandIdentifier = '!')
-        {
-            if (channel != null && channel[0] == '#') channel = channel.Substring(1);
-            InitializationHelper(credentials, new List<string>() { channel }, chatCommandIdentifier, whisperCommandIdentifier);
->>>>>>> deb4b021
+            await InitializationHelper(credentials,
+                new List<string>()
+                {
+                    channel
+                },
+                chatCommandIdentifier,
+                whisperCommandIdentifier);
         }
 
         /// <summary>
@@ -508,18 +510,10 @@
         /// <param name="channels">List of channels to join when connected</param>
         /// <param name="chatCommandIdentifier">The identifier to be used for reading and writing commands from chat.</param>
         /// <param name="whisperCommandIdentifier">The identifier to be used for reading and writing commands from whispers.</param>
-<<<<<<< HEAD
-        /// <param name="autoReListenOnExceptions">By default, TwitchClient will silence exceptions and auto-relisten for overall stability. For debugging, you may wish to have the exception bubble up, set this to false.</param>
-        public async Task Initialize(ConnectionCredentials credentials, List<string> channels, char chatCommandIdentifier = '!', char whisperCommandIdentifier = '!', bool autoReListenOnExceptions = true)
+        public async Task Initialize(ConnectionCredentials credentials, List<string> channels, char chatCommandIdentifier = '!', char whisperCommandIdentifier = '!')
         {
             channels = channels.Select(x => x[0] == '#' ? x.Substring(1) : x).ToList();
-            await InitializationHelper(credentials, channels, chatCommandIdentifier, whisperCommandIdentifier, autoReListenOnExceptions);
-=======
-        public void Initialize(ConnectionCredentials credentials, List<string> channels, char chatCommandIdentifier = '!', char whisperCommandIdentifier = '!')
-        {
-            channels = channels.Select(x => x[0] == '#' ? x.Substring(1) : x).ToList();
-            InitializationHelper(credentials, channels, chatCommandIdentifier, whisperCommandIdentifier);
->>>>>>> deb4b021
+            await InitializationHelper(credentials, channels, chatCommandIdentifier, whisperCommandIdentifier);
         }
 
         /// <summary>
@@ -529,25 +523,13 @@
         /// <param name="channels">List of channels to join when connected</param>
         /// <param name="chatCommandIdentifier">The identifier to be used for reading and writing commands from chat.</param>
         /// <param name="whisperCommandIdentifier">The identifier to be used for reading and writing commands from whispers.</param>
-<<<<<<< HEAD
-        /// <param name="autoReListenOnExceptions">By default, TwitchClient will silence exceptions and auto-relisten for overall stability. For debugging, you may wish to have the exception bubble up, set this to false.</param>
-        private async Task InitializationHelper(
+        private Task InitializationHelper(
             ConnectionCredentials credentials,
             List<string> channels,
             char chatCommandIdentifier = '!',
-            char whisperCommandIdentifier = '!',
-            bool autoReListenOnExceptions = true)
-        {
-            await Log($"TwitchLib-TwitchClient initialized, assembly version: {Assembly.GetExecutingAssembly().GetName().Version}", level: LogLevel.Information);
-=======
-        private void InitializationHelper(
-            ConnectionCredentials credentials, 
-            List<string> channels, 
-            char chatCommandIdentifier = '!', 
             char whisperCommandIdentifier = '!')
         {
             _logger?.LogInitialized(Assembly.GetExecutingAssembly().GetName().Version);
->>>>>>> deb4b021
             ConnectionCredentials = credentials;
             TwitchUsername = ConnectionCredentials.TwitchUsername;
             if (chatCommandIdentifier != '\0')
@@ -564,13 +546,14 @@
 
                     // Check to see if client is already in channel
                     if (JoinedChannels.FirstOrDefault(x => x.Channel.ToLower() == channels[i]) != null)
-                        return;
+                        return Task.CompletedTask;
 
                     _joinChannelQueue.Enqueue(new JoinedChannel(channels[i]));
                 }
             }
 
             InitializeClient();
+            return Task.CompletedTask;
         }
 
         /// <summary>
@@ -585,6 +568,7 @@
                     case ClientProtocol.TCP:
                         _client = new TcpClient(null, _loggerFactory?.CreateLogger<TcpClient>());
                         break;
+
                     case ClientProtocol.WebSocket:
                         _client = new WebSocketClient(null, _loggerFactory?.CreateLogger<WebSocketClient>());
                         break;
@@ -611,7 +595,7 @@
         /// <param name="args">The arguments.</param>
         internal async Task RaiseEvent(string eventName, object args = null)
         {
-           await EventHelper.RaiseEvent(this, eventName, args);
+            await EventHelper.RaiseEvent(this, eventName, args);
         }
 
         private async Task OnThrottled(object sender, OnMessageThrottledArgs e)
@@ -634,19 +618,21 @@
             if (!IsInitialized)
                 HandleNotInitialized();
 
-<<<<<<< HEAD
-            await Log($"Writing: {message}");
-=======
             _logger?.LogWriting(message);
->>>>>>> deb4b021
             await _client.SendAsync(message);
 
-           if(OnSendReceiveData != null) await OnSendReceiveData?.Invoke(this, new OnSendReceiveDataArgs { Direction = Enums.SendReceiveDirection.Sent, Data = message });
+            if (OnSendReceiveData != null)
+                await OnSendReceiveData?.Invoke(this,
+                    new OnSendReceiveDataArgs
+                    {
+                        Direction = SendReceiveDirection.Sent,
+                        Data = message
+                    });
         }
 
         #region SendMessage
 
-        private async Task SendTwitchMessage(JoinedChannel channel, string message, string replyToId = null, bool dryRun = false)
+        private void SendTwitchMessage(JoinedChannel channel, string message, string replyToId = null, bool dryRun = false)
         {
             if (!IsInitialized)
                 HandleNotInitialized();
@@ -656,13 +642,7 @@
 
             if (message.Length > 500)
             {
-<<<<<<< HEAD
-
-                await Log("Message length has exceeded the maximum character count. (500)", level: LogLevel.Error);
-                
-=======
                 _logger?.LogMessageTooLong();
->>>>>>> deb4b021
                 return;
             }
 
@@ -697,7 +677,7 @@
         /// <inheritdoc />
         public async Task SendMessageAsync(JoinedChannel channel, string message, bool dryRun = false)
         {
-            await SendTwitchMessage(channel, message, null, dryRun);
+            SendTwitchMessage(channel, message, null, dryRun);
         }
 
         /// <summary>
@@ -730,9 +710,11 @@
         }
 
         /// <inheritdoc />
-        public async Task SendReplyAsync(JoinedChannel channel, string replyToId, string message, bool dryRun = false)
-        {
-            await SendTwitchMessage(channel, message, replyToId, dryRun);
+        //TODO: Rework Throttling service. Access to its is always sync
+        public Task SendReplyAsync(JoinedChannel channel, string replyToId, string message, bool dryRun = false)
+        {
+             SendTwitchMessage(channel, message, replyToId, dryRun);
+             return Task.CompletedTask;
         }
 
         /// <summary>
@@ -771,24 +753,15 @@
         {
             if (!IsInitialized)
                 HandleNotInitialized();
-<<<<<<< HEAD
-=======
 
             _logger?.LogConnecting();
->>>>>>> deb4b021
-
-            await Log($"Connecting to: {ConnectionCredentials.TwitchWebsocketURI}", level: LogLevel.Information);
 
             // Clear instance data
             _joinedChannelManager.Clear();
 
             if (await _client.OpenAsync())
             {
-<<<<<<< HEAD
-                await Log("Should be connected!");
-=======
                 _logger?.LogShouldBeConnected();
->>>>>>> deb4b021
                 return true;
             }
 
@@ -806,11 +779,7 @@
         /// <inheritdoc />
         public async Task DisconnectAsync()
         {
-<<<<<<< HEAD
-            await Log("Disconnecting Twitch Chat Client...", level: LogLevel.Information);
-=======
             _logger?.LogDisconnecting();
->>>>>>> deb4b021
 
             if (!IsInitialized)
                 HandleNotInitialized();
@@ -836,11 +805,7 @@
             if (!IsInitialized)
                 HandleNotInitialized();
 
-<<<<<<< HEAD
-            await Log("Reconnecting to Twitch", level: LogLevel.Information);
-=======
             _logger?.LogReconnecting();
->>>>>>> deb4b021
             await _client.ReconnectAsync();
         }
         #endregion
@@ -981,11 +946,7 @@
             if (channel[0] == '#')
                 channel = channel.Substring(1);
 
-<<<<<<< HEAD
-            await Log($"Leaving channel: {channel}", level: LogLevel.Information);
-=======
             _logger?.LogLeavingChannel(channel);
->>>>>>> deb4b021
             var joinedChannel = _joinedChannelManager.GetJoinedChannel(channel);
 
             if (joinedChannel != null)
@@ -1039,7 +1000,16 @@
         /// <param name="e">The <see cref="OnFatalErrorEventArgs" /> instance containing the event data.</param>
         private async Task _client_OnFatality(object sender, OnFatalErrorEventArgs e)
         {
-           if( OnConnectionError !=null) await OnConnectionError?.Invoke(this, new OnConnectionErrorArgs { BotUsername = TwitchUsername, Error = new ErrorEvent { Message = e.Reason } });
+            if (OnConnectionError != null)
+                await OnConnectionError?.Invoke(this,
+                    new OnConnectionErrorArgs
+                    {
+                        BotUsername = TwitchUsername,
+                        Error = new ErrorEvent
+                        {
+                            Message = e.Reason
+                        }
+                    });
         }
 
         /// <summary>
@@ -1057,11 +1027,7 @@
         /// </summary>
         /// <param name="sender">The source of the event.</param>
         /// <param name="e">The <see cref="OnConnectedEventArgs" /> instance containing the event data.</param>
-<<<<<<< HEAD
         private async Task _client_OnReconnected(object sender, OnConnectedEventArgs e)
-=======
-        private async void _client_OnReconnected(object sender, OnConnectedEventArgs e)
->>>>>>> deb4b021
         {
             await SendHandshake();
 
@@ -1070,7 +1036,7 @@
                 _joinChannelQueue.Enqueue(channel);
             }
 
-            if(_joinChannelQueue != null && _joinChannelQueue.Count > 0)
+            if (_joinChannelQueue != null && _joinChannelQueue.Count > 0)
             {
                 await QueueingJoinCheckAsync();
             }
@@ -1079,7 +1045,10 @@
             if (OnReconnected != null) await OnReconnected?.Invoke(sender, new OnConnectedArgs());
         }
 
-        static readonly string[] NewLineSeparator = new[] { "\r\n" }; // dont modify!!!
+        static readonly string[] NewLineSeparator = new[]
+        {
+            "\r\n"
+        }; // dont modify!!!
 
         /// <summary>
         /// Handles the OnMessage event of the _client control.
@@ -1094,13 +1063,14 @@
                 if (line.Length <= 1)
                     continue;
 
-<<<<<<< HEAD
-                await Log($"Received: {line}", level: LogLevel.Trace);
-                if (OnSendReceiveData != null) await OnSendReceiveData?.Invoke(this, new OnSendReceiveDataArgs { Direction = SendReceiveDirection.Received, Data = line });
-=======
                 _logger?.LogReceived(line);
-                OnSendReceiveData?.Invoke(this, new OnSendReceiveDataArgs { Direction = SendReceiveDirection.Received, Data = line });
->>>>>>> deb4b021
+                if (OnSendReceiveData != null)
+                    await OnSendReceiveData?.Invoke(this,
+                        new OnSendReceiveDataArgs
+                        {
+                            Direction = SendReceiveDirection.Received,
+                            Data = line
+                        });
                 await HandleIrcMessageAsync(_ircParser.ParseIrcMessage(line));
             }
         }
@@ -1114,7 +1084,7 @@
         {
             await SendHandshake();
 
-            if(_joinChannelQueue != null && _joinChannelQueue.Count > 0)
+            if (_joinChannelQueue != null && _joinChannelQueue.Count > 0)
             {
                 await QueueingJoinCheckAsync();
             }
@@ -1135,16 +1105,7 @@
                 await _client.SendAsync("CAP REQ twitch.tv/commands");
             if (ConnectionCredentials.Capabilities.Tags)
                 await _client.SendAsync("CAP REQ twitch.tv/tags");
-<<<<<<< HEAD
-
-            if (_joinChannelQueue != null && _joinChannelQueue.Count > 0)
-            {
-                await QueueingJoinCheckAsync();
-            }
-=======
->>>>>>> deb4b021
-        }
-
+        }
         #endregion
 
         #region Joining Stuff
@@ -1158,11 +1119,7 @@
             {
                 _currentlyJoiningChannels = true;
                 var channelToJoin = _joinChannelQueue.Dequeue();
-<<<<<<< HEAD
-                await Log($"Joining channel: {channelToJoin.Channel}", level: LogLevel.Information);
-=======
                 _logger?.LogJoiningChannel(channelToJoin.Channel);
->>>>>>> deb4b021
                 // important we set channel to lower case when sending join message
                 await _client.SendAsync(Rfc2812.Join($"#{channelToJoin.Channel.ToLower()}"));
                 _joinedChannelManager.AddJoinedChannel(new JoinedChannel(channelToJoin.Channel));
@@ -1170,11 +1127,7 @@
             }
             else
             {
-<<<<<<< HEAD
-                await Log("Finished channel joining queue.");
-=======
                 _logger?.LogChannelJoiningFinished();
->>>>>>> deb4b021
             }
         }
 
@@ -1216,7 +1169,11 @@
                     foreach (KeyValuePair<string, DateTime> expiredChannel in expiredChannels)
                     {
                         _joinedChannelManager.RemoveJoinedChannel(expiredChannel.Key.ToLowerInvariant());
-                        OnFailureToReceiveJoinConfirmation?.Invoke(this, new OnFailureToReceiveJoinConfirmationArgs { Exception = new FailureToReceiveJoinConfirmationException(expiredChannel.Key) });
+                        OnFailureToReceiveJoinConfirmation?.Invoke(this,
+                            new OnFailureToReceiveJoinConfirmationArgs
+                            {
+                                Exception = new FailureToReceiveJoinConfirmationException(expiredChannel.Key)
+                            });
                     }
                 }
             }
@@ -1240,7 +1197,12 @@
         {
             if (ircMessage.ToString().StartsWith(":tmi.twitch.tv NOTICE * :Login authentication failed"))
             {
-                if (OnIncorrectLogin != null) await OnIncorrectLogin?.Invoke(this, new OnIncorrectLoginArgs { Exception = new ErrorLoggingInException(ircMessage.ToString(), TwitchUsername) });
+                if (OnIncorrectLogin != null)
+                    await OnIncorrectLogin?.Invoke(this,
+                        new OnIncorrectLoginArgs
+                        {
+                            Exception = new ErrorLoggingInException(ircMessage.ToString(), TwitchUsername)
+                        });
                 return;
             }
 
@@ -1249,75 +1211,108 @@
                 case IrcCommand.PrivMsg:
                     await HandlePrivMsg(ircMessage);
                     return;
+
                 case IrcCommand.Notice:
                     await HandleNoticeAsync(ircMessage);
                     break;
+
                 case IrcCommand.Ping:
                     if (!DisableAutoPong)
-                        SendRaw("PONG");
+                       SendRaw("PONG");
                     return;
+
                 case IrcCommand.Pong:
                     return;
+
                 case IrcCommand.Join:
                     await HandleJoin(ircMessage);
                     break;
+
                 case IrcCommand.Part:
                     await HandlePart(ircMessage);
                     break;
+
                 case IrcCommand.ClearChat:
                     await HandleClearChat(ircMessage);
                     break;
+
                 case IrcCommand.ClearMsg:
                     await HandleClearMsg(ircMessage);
                     break;
+
                 case IrcCommand.UserState:
                     await HandleUserState(ircMessage);
                     break;
+
                 case IrcCommand.GlobalUserState:
                     break;
+
                 case IrcCommand.RPL_001:
                     break;
+
                 case IrcCommand.RPL_002:
                     break;
+
                 case IrcCommand.RPL_003:
                     break;
+
                 case IrcCommand.RPL_004:
                     await Handle004();
                     break;
+
                 case IrcCommand.RPL_353:
                     await Handle353(ircMessage);
                     break;
+
                 case IrcCommand.RPL_366:
                     await Handle366Async();
                     break;
+
                 case IrcCommand.RPL_372:
                     break;
+
                 case IrcCommand.RPL_375:
                     break;
+
                 case IrcCommand.RPL_376:
                     break;
+
                 case IrcCommand.Whisper:
                     await HandleWhisper(ircMessage);
                     break;
+
                 case IrcCommand.RoomState:
                     await HandleRoomState(ircMessage);
                     break;
+
                 case IrcCommand.Reconnect:
                     Reconnect();
                     break;
+
                 case IrcCommand.UserNotice:
                     await HandleUserNotice(ircMessage);
                     break;
+
                 case IrcCommand.Mode:
                     await HandleMode(ircMessage);
                     break;
+
                 case IrcCommand.Cap:
                     HandleCap(ircMessage);
                     break;
+
                 case IrcCommand.Unknown:
                 // fall through
                 default:
-                    if (OnUnaccountedFor != null) await OnUnaccountedFor?.Invoke(this, new OnUnaccountedForArgs { BotUsername = TwitchUsername, Channel = null, Location = "HandleIrcMessage", RawIRC = ircMessage.ToString() });
+                    if (OnUnaccountedFor != null)
+                        await OnUnaccountedFor?.Invoke(this,
+                            new OnUnaccountedForArgs
+                            {
+                                BotUsername = TwitchUsername,
+                                Channel = null,
+                                Location = "HandleIrcMessage",
+                                RawIRC = ircMessage.ToString()
+                            });
                     await UnaccountedFor(ircMessage.ToString());
                     break;
             }
@@ -1335,18 +1330,33 @@
             foreach (JoinedChannel joinedChannel in JoinedChannels.Where(x => string.Equals(x.Channel, ircMessage.Channel, StringComparison.InvariantCultureIgnoreCase)))
                 joinedChannel.HandleMessage(chatMessage);
 
-            if (OnMessageReceived != null) await OnMessageReceived?.Invoke(this, new OnMessageReceivedArgs { ChatMessage = chatMessage });
+            if (OnMessageReceived != null)
+                await OnMessageReceived?.Invoke(this,
+                    new OnMessageReceivedArgs
+                    {
+                        ChatMessage = chatMessage
+                    });
 
             if (ircMessage.Tags.TryGetValue(Tags.MsgId, out var msgId))
                 if (msgId == MsgIds.UserIntro)
-                    if (OnUserIntro != null) await OnUserIntro?.Invoke(this, new OnUserIntroArgs { ChatMessage = chatMessage });
+                    if (OnUserIntro != null)
+                        await OnUserIntro?.Invoke(this,
+                            new OnUserIntroArgs
+                            {
+                                ChatMessage = chatMessage
+                            });
 
             if (_chatCommandIdentifiers != null && _chatCommandIdentifiers.Count != 0 && !string.IsNullOrEmpty(chatMessage.Message))
             {
                 if (_chatCommandIdentifiers.Contains(chatMessage.Message[0]))
                 {
                     ChatCommand chatCommand = new ChatCommand(chatMessage);
-                    if (OnChatCommandReceived != null) await OnChatCommandReceived?.Invoke(this, new OnChatCommandReceivedArgs { Command = chatCommand });
+                    if (OnChatCommandReceived != null)
+                        await OnChatCommandReceived?.Invoke(this,
+                            new OnChatCommandReceivedArgs
+                            {
+                                Command = chatCommand
+                            });
                     return;
                 }
             }
@@ -1360,91 +1370,235 @@
         {
             if (ircMessage.Message.Contains("Improperly formatted auth"))
             {
-                if (OnIncorrectLogin != null) await OnIncorrectLogin?.Invoke(this, new OnIncorrectLoginArgs { Exception = new ErrorLoggingInException(ircMessage.ToString(), TwitchUsername) });
+                if (OnIncorrectLogin != null)
+                    await OnIncorrectLogin?.Invoke(this,
+                        new OnIncorrectLoginArgs
+                        {
+                            Exception = new ErrorLoggingInException(ircMessage.ToString(), TwitchUsername)
+                        });
                 return;
             }
 
             bool success = ircMessage.Tags.TryGetValue(Tags.MsgId, out string msgId);
             if (!success)
             {
-                if (OnUnaccountedFor != null) await OnUnaccountedFor?.Invoke(this, new OnUnaccountedForArgs { BotUsername = TwitchUsername, Channel = ircMessage.Channel, Location = "NoticeHandling", RawIRC = ircMessage.ToString() });
+                if (OnUnaccountedFor != null)
+                    await OnUnaccountedFor?.Invoke(this,
+                        new OnUnaccountedForArgs
+                        {
+                            BotUsername = TwitchUsername,
+                            Channel = ircMessage.Channel,
+                            Location = "NoticeHandling",
+                            RawIRC = ircMessage.ToString()
+                        });
                 await UnaccountedFor(ircMessage.ToString());
             }
 
             switch (msgId)
             {
                 case MsgIds.ColorChanged:
-                    if (OnChatColorChanged != null) await OnChatColorChanged?.Invoke(this, new OnChatColorChangedArgs { Channel = ircMessage.Channel });
-                    break;
+                    if (OnChatColorChanged != null)
+                        await OnChatColorChanged?.Invoke(this,
+                            new OnChatColorChangedArgs
+                            {
+                                Channel = ircMessage.Channel
+                            });
+                    break;
+
                 case MsgIds.ModeratorsReceived:
-                    if (OnModeratorsReceived != null) await OnModeratorsReceived?.Invoke(this, new OnModeratorsReceivedArgs { Channel = ircMessage.Channel, Moderators = ircMessage.Message.Replace(" ", "").Split(':')[1].Split(',').ToList() });
-                    break;
+                    if (OnModeratorsReceived != null)
+                        await OnModeratorsReceived?.Invoke(this,
+                            new OnModeratorsReceivedArgs
+                            {
+                                Channel = ircMessage.Channel,
+                                Moderators = ircMessage.Message.Replace(" ", "").Split(':')[1].Split(',').ToList()
+                            });
+                    break;
+
                 case MsgIds.NoMods:
-                    if (OnModeratorsReceived != null) await OnModeratorsReceived?.Invoke(this, new OnModeratorsReceivedArgs { Channel = ircMessage.Channel, Moderators = new List<string>() });
-                    break;
+                    if (OnModeratorsReceived != null)
+                        await OnModeratorsReceived?.Invoke(this,
+                            new OnModeratorsReceivedArgs
+                            {
+                                Channel = ircMessage.Channel,
+                                Moderators = new List<string>()
+                            });
+                    break;
+
                 case MsgIds.NoPermission:
                     if (OnNoPermissionError != null) OnNoPermissionError?.Invoke(this, null);
                     break;
+
                 case MsgIds.RaidErrorSelf:
                     if (OnSelfRaidError != null) OnSelfRaidError?.Invoke(this, null);
                     break;
+
                 case MsgIds.RaidNoticeMature:
                     if (OnRaidedChannelIsMatureAudience != null) OnRaidedChannelIsMatureAudience?.Invoke(this, null);
                     break;
+
                 case MsgIds.MsgBannedEmailAlias:
-                    if (OnBannedEmailAlias != null) await OnBannedEmailAlias?.Invoke(this, new OnBannedEmailAliasArgs { Channel = ircMessage.Channel, Message = ircMessage.Message });
-                    break;
+                    if (OnBannedEmailAlias != null)
+                        await OnBannedEmailAlias?.Invoke(this,
+                            new OnBannedEmailAliasArgs
+                            {
+                                Channel = ircMessage.Channel,
+                                Message = ircMessage.Message
+                            });
+                    break;
+
                 case MsgIds.MsgChannelSuspended:
                     _awaitingJoins.RemoveAll(x => x.Key.ToLower() == ircMessage.Channel);
                     _joinedChannelManager.RemoveJoinedChannel(ircMessage.Channel);
                     await QueueingJoinCheckAsync();
-                    if (OnFailureToReceiveJoinConfirmation != null) await OnFailureToReceiveJoinConfirmation?.Invoke(this, new OnFailureToReceiveJoinConfirmationArgs
-                    {
-                        Exception = new FailureToReceiveJoinConfirmationException(ircMessage.Channel, ircMessage.Message)
-                    });
-                    break;
+                    if (OnFailureToReceiveJoinConfirmation != null)
+                        await OnFailureToReceiveJoinConfirmation?.Invoke(this,
+                            new OnFailureToReceiveJoinConfirmationArgs
+                            {
+                                Exception = new FailureToReceiveJoinConfirmationException(ircMessage.Channel, ircMessage.Message)
+                            });
+                    break;
+
                 case MsgIds.MsgRequiresVerifiedPhoneNumber:
-                    if (OnRequiresVerifiedPhoneNumber != null) await OnRequiresVerifiedPhoneNumber?.Invoke(this, new OnRequiresVerifiedPhoneNumberArgs { Channel = ircMessage.Channel, Message = ircMessage.Message });
-                    break;
+                    if (OnRequiresVerifiedPhoneNumber != null)
+                        await OnRequiresVerifiedPhoneNumber?.Invoke(this,
+                            new OnRequiresVerifiedPhoneNumberArgs
+                            {
+                                Channel = ircMessage.Channel,
+                                Message = ircMessage.Message
+                            });
+                    break;
+
                 case MsgIds.MsgVerifiedEmail:
-                    if (OnRequiresVerifiedEmail != null) await OnRequiresVerifiedEmail?.Invoke(this, new OnRequiresVerifiedEmailArgs { Channel = ircMessage.Channel, Message = ircMessage.Message });
-                    break;
+                    if (OnRequiresVerifiedEmail != null)
+                        await OnRequiresVerifiedEmail?.Invoke(this,
+                            new OnRequiresVerifiedEmailArgs
+                            {
+                                Channel = ircMessage.Channel,
+                                Message = ircMessage.Message
+                            });
+                    break;
+
                 case MsgIds.NoVIPs:
-                    if (OnVIPsReceived != null) await OnVIPsReceived?.Invoke(this, new OnVIPsReceivedArgs { Channel = ircMessage.Channel, VIPs = new List<string>() });
-                    break;
+                    if (OnVIPsReceived != null)
+                        await OnVIPsReceived?.Invoke(this,
+                            new OnVIPsReceivedArgs
+                            {
+                                Channel = ircMessage.Channel,
+                                VIPs = new List<string>()
+                            });
+                    break;
+
                 case MsgIds.VIPsSuccess:
-                    if (OnVIPsReceived != null) await OnVIPsReceived?.Invoke(this, new OnVIPsReceivedArgs { Channel = ircMessage.Channel, VIPs = ircMessage.Message.Replace(" ", "").Replace(".", "").Split(':')[1].Split(',').ToList() });
-                    break;
+                    if (OnVIPsReceived != null)
+                        await OnVIPsReceived?.Invoke(this,
+                            new OnVIPsReceivedArgs
+                            {
+                                Channel = ircMessage.Channel,
+                                VIPs = ircMessage.Message.Replace(" ", "").Replace(".", "").Split(':')[1].Split(',').ToList()
+                            });
+                    break;
+
                 case MsgIds.MsgRateLimit:
-                    if (OnRateLimit != null) await OnRateLimit?.Invoke(this, new OnRateLimitArgs { Channel = ircMessage.Channel, Message = ircMessage.Message });
-                    break;
+                    if (OnRateLimit != null)
+                        await OnRateLimit?.Invoke(this,
+                            new OnRateLimitArgs
+                            {
+                                Channel = ircMessage.Channel,
+                                Message = ircMessage.Message
+                            });
+                    break;
+
                 case MsgIds.MsgDuplicate:
-                    if (OnDuplicate != null) await OnDuplicate?.Invoke(this, new OnDuplicateArgs { Channel = ircMessage.Channel, Message = ircMessage.Message });
-                    break;
+                    if (OnDuplicate != null)
+                        await OnDuplicate?.Invoke(this,
+                            new OnDuplicateArgs
+                            {
+                                Channel = ircMessage.Channel,
+                                Message = ircMessage.Message
+                            });
+                    break;
+
                 case MsgIds.MsgFollowersOnly:
-                    if (OnFollowersOnly != null) await OnFollowersOnly?.Invoke(this, new OnFollowersOnlyArgs { Channel = ircMessage.Channel, Message = ircMessage.Message });
-                    break;
+                    if (OnFollowersOnly != null)
+                        await OnFollowersOnly?.Invoke(this,
+                            new OnFollowersOnlyArgs
+                            {
+                                Channel = ircMessage.Channel,
+                                Message = ircMessage.Message
+                            });
+                    break;
+
                 case MsgIds.MsgSubsOnly:
-                    if (OnSubsOnly != null) await OnSubsOnly?.Invoke(this, new OnSubsOnlyArgs { Channel = ircMessage.Channel, Message = ircMessage.Message });
-                    break;
+                    if (OnSubsOnly != null)
+                        await OnSubsOnly?.Invoke(this,
+                            new OnSubsOnlyArgs
+                            {
+                                Channel = ircMessage.Channel,
+                                Message = ircMessage.Message
+                            });
+                    break;
+
                 case MsgIds.MsgEmoteOnly:
-                    if (OnEmoteOnly != null) await OnEmoteOnly?.Invoke(this, new OnEmoteOnlyArgs { Channel = ircMessage.Channel, Message = ircMessage.Message });
-                    break;
+                    if (OnEmoteOnly != null)
+                        await OnEmoteOnly?.Invoke(this,
+                            new OnEmoteOnlyArgs
+                            {
+                                Channel = ircMessage.Channel,
+                                Message = ircMessage.Message
+                            });
+                    break;
+
                 case MsgIds.MsgSuspended:
-                    if (OnSuspended != null) await OnSuspended?.Invoke(this, new OnSuspendedArgs { Channel = ircMessage.Channel, Message = ircMessage.Message });
-                    break;
+                    if (OnSuspended != null)
+                        await OnSuspended?.Invoke(this,
+                            new OnSuspendedArgs
+                            {
+                                Channel = ircMessage.Channel,
+                                Message = ircMessage.Message
+                            });
+                    break;
+
                 case MsgIds.MsgBanned:
-                    if (OnBanned != null) await OnBanned?.Invoke(this, new OnBannedArgs { Channel = ircMessage.Channel, Message = ircMessage.Message });
-                    break;
+                    if (OnBanned != null)
+                        await OnBanned?.Invoke(this,
+                            new OnBannedArgs
+                            {
+                                Channel = ircMessage.Channel,
+                                Message = ircMessage.Message
+                            });
+                    break;
+
                 case MsgIds.MsgSlowMode:
-                    if (OnSlowMode != null) await OnSlowMode?.Invoke(this, new OnSlowModeArgs { Channel = ircMessage.Channel, Message = ircMessage.Message });
-                    break;
+                    if (OnSlowMode != null)
+                        await OnSlowMode?.Invoke(this,
+                            new OnSlowModeArgs
+                            {
+                                Channel = ircMessage.Channel,
+                                Message = ircMessage.Message
+                            });
+                    break;
+
                 case MsgIds.MsgR9k:
-                    if (OnR9kMode != null) await OnR9kMode?.Invoke(this, new OnR9kModeArgs { Channel = ircMessage.Channel, Message = ircMessage.Message });
+                    if (OnR9kMode != null)
+                        await OnR9kMode?.Invoke(this,
+                            new OnR9kModeArgs
+                            {
+                                Channel = ircMessage.Channel,
+                                Message = ircMessage.Message
+                            });
                     break;
 
                 default:
-                    if (OnUnaccountedFor != null) await OnUnaccountedFor?.Invoke(this, new OnUnaccountedForArgs { BotUsername = TwitchUsername, Channel = ircMessage.Channel, Location = "NoticeHandling", RawIRC = ircMessage.ToString() });
+                    if (OnUnaccountedFor != null)
+                        await OnUnaccountedFor?.Invoke(this,
+                            new OnUnaccountedForArgs
+                            {
+                                BotUsername = TwitchUsername,
+                                Channel = ircMessage.Channel,
+                                Location = "NoticeHandling",
+                                RawIRC = ircMessage.ToString()
+                            });
                     await UnaccountedFor(ircMessage.ToString());
                     break;
             }
@@ -1456,7 +1610,13 @@
         /// <param name="ircMessage">The irc message.</param>
         private async Task HandleJoin(IrcMessage ircMessage)
         {
-            if (OnUserJoined != null) await OnUserJoined?.Invoke(this, new OnUserJoinedArgs { Channel = ircMessage.Channel, Username = ircMessage.User });
+            if (OnUserJoined != null)
+                await OnUserJoined?.Invoke(this,
+                    new OnUserJoinedArgs
+                    {
+                        Channel = ircMessage.Channel,
+                        Username = ircMessage.User
+                    });
         }
 
         /// <summary>
@@ -1469,11 +1629,23 @@
             {
                 _joinedChannelManager.RemoveJoinedChannel(ircMessage.Channel);
                 _hasSeenJoinedChannels.Remove(ircMessage.Channel);
-                if (OnLeftChannel!=null) await OnLeftChannel?.Invoke(this, new OnLeftChannelArgs { BotUsername = TwitchUsername, Channel = ircMessage.Channel });
+                if (OnLeftChannel != null)
+                    await OnLeftChannel?.Invoke(this,
+                        new OnLeftChannelArgs
+                        {
+                            BotUsername = TwitchUsername,
+                            Channel = ircMessage.Channel
+                        });
             }
             else
             {
-                if (OnLeftChannel != null) await OnUserLeft?.Invoke(this, new OnUserLeftArgs { Channel = ircMessage.Channel, Username = ircMessage.User });
+                if (OnLeftChannel != null)
+                    await OnUserLeft?.Invoke(this,
+                        new OnUserLeftArgs
+                        {
+                            Channel = ircMessage.Channel,
+                            Username = ircMessage.User
+                        });
             }
         }
 
@@ -1485,7 +1657,12 @@
         {
             if (string.IsNullOrWhiteSpace(ircMessage.Message))
             {
-                if (OnChatCleared != null) await OnChatCleared?.Invoke(this, new OnChatClearedArgs { Channel = ircMessage.Channel });
+                if (OnChatCleared != null)
+                    await OnChatCleared?.Invoke(this,
+                        new OnChatClearedArgs
+                        {
+                            Channel = ircMessage.Channel
+                        });
                 return;
             }
 
@@ -1493,12 +1670,22 @@
             if (successBanDuration)
             {
                 UserTimeout userTimeout = new UserTimeout(ircMessage);
-                if (OnUserTimedout != null) await OnUserTimedout?.Invoke(this, new OnUserTimedoutArgs { UserTimeout = userTimeout });
+                if (OnUserTimedout != null)
+                    await OnUserTimedout?.Invoke(this,
+                        new OnUserTimedoutArgs
+                        {
+                            UserTimeout = userTimeout
+                        });
                 return;
             }
 
             UserBan userBan = new UserBan(ircMessage);
-            if (OnUserBanned != null) await OnUserBanned?.Invoke(this, new OnUserBannedArgs { UserBan = userBan });
+            if (OnUserBanned != null)
+                await OnUserBanned?.Invoke(this,
+                    new OnUserBannedArgs
+                    {
+                        UserBan = userBan
+                    });
         }
 
         /// <summary>
@@ -1507,7 +1694,15 @@
         /// <param name="ircMessage">The irc message.</param>
         private async Task HandleClearMsg(IrcMessage ircMessage)
         {
-            if (OnMessageCleared != null) await OnMessageCleared?.Invoke(this, new OnMessageClearedArgs { Channel = ircMessage.Channel, Message = ircMessage.Message, TargetMessageId = ircMessage.ToString().Split('=')[3].Split(';')[0], TmiSentTs = ircMessage.ToString().Split('=')[4].Split(' ')[0] });
+            if (OnMessageCleared != null)
+                await OnMessageCleared?.Invoke(this,
+                    new OnMessageClearedArgs
+                    {
+                        Channel = ircMessage.Channel,
+                        Message = ircMessage.Message,
+                        TargetMessageId = ircMessage.ToString().Split('=')[3].Split(';')[0],
+                        TmiSentTs = ircMessage.ToString().Split('=')[4].Split(' ')[0]
+                    });
         }
 
         /// <summary>
@@ -1520,10 +1715,19 @@
             if (!_hasSeenJoinedChannels.Contains(userState.Channel.ToLowerInvariant()))
             {
                 _hasSeenJoinedChannels.Add(userState.Channel.ToLowerInvariant());
-                if (OnUserStateChanged != null) await OnUserStateChanged?.Invoke(this, new OnUserStateChangedArgs { UserState = userState });
-            }
-            else
-                if (OnMessageSent != null) await OnMessageSent?.Invoke(this, new OnMessageSentArgs { SentMessage = new SentMessage(userState, _lastMessageSent) });
+                if (OnUserStateChanged != null)
+                    await OnUserStateChanged?.Invoke(this,
+                        new OnUserStateChangedArgs
+                        {
+                            UserState = userState
+                        });
+            }
+            else if (OnMessageSent != null)
+                await OnMessageSent?.Invoke(this,
+                    new OnMessageSentArgs
+                    {
+                        SentMessage = new SentMessage(userState, _lastMessageSent)
+                    });
         }
 
         /// <summary>
@@ -1531,7 +1735,12 @@
         /// </summary>
         private async Task Handle004()
         {
-            if (OnConnected != null) await OnConnected?.Invoke(this, new OnConnectedArgs { BotUsername = TwitchUsername });
+            if (OnConnected != null)
+                await OnConnected?.Invoke(this,
+                    new OnConnectedArgs
+                    {
+                        BotUsername = TwitchUsername
+                    });
         }
 
         /// <summary>
@@ -1540,7 +1749,13 @@
         /// <param name="ircMessage">The irc message.</param>
         private async Task Handle353(IrcMessage ircMessage)
         {
-            if (OnExistingUsersDetected != null) await OnExistingUsersDetected?.Invoke(this, new OnExistingUsersDetectedArgs { Channel = ircMessage.Channel, Users = ircMessage.Message.Split(' ').ToList() });
+            if (OnExistingUsersDetected != null)
+                await OnExistingUsersDetected?.Invoke(this,
+                    new OnExistingUsersDetectedArgs
+                    {
+                        Channel = ircMessage.Channel,
+                        Users = ircMessage.Message.Split(' ').ToList()
+                    });
         }
 
         /// <summary>
@@ -1560,19 +1775,37 @@
         {
             WhisperMessage whisperMessage = new WhisperMessage(ircMessage, TwitchUsername);
             PreviousWhisper = whisperMessage;
-            if (OnWhisperReceived != null)  await OnWhisperReceived?.Invoke(this, new OnWhisperReceivedArgs { WhisperMessage = whisperMessage });
+            if (OnWhisperReceived != null)
+                await OnWhisperReceived?.Invoke(this,
+                    new OnWhisperReceivedArgs
+                    {
+                        WhisperMessage = whisperMessage
+                    });
 
             if (_whisperCommandIdentifiers != null && _whisperCommandIdentifiers.Count != 0 && !string.IsNullOrEmpty(whisperMessage.Message))
             {
                 if (_whisperCommandIdentifiers.Contains(whisperMessage.Message[0]))
                 {
                     WhisperCommand whisperCommand = new WhisperCommand(whisperMessage);
-                    if (OnWhisperCommandReceived != null) await OnWhisperCommandReceived?.Invoke(this, new OnWhisperCommandReceivedArgs { Command = whisperCommand });
+                    if (OnWhisperCommandReceived != null)
+                        await OnWhisperCommandReceived?.Invoke(this,
+                            new OnWhisperCommandReceivedArgs
+                            {
+                                Command = whisperCommand
+                            });
                     return;
                 }
             }
 
-            if (OnUnaccountedFor != null) await OnUnaccountedFor?.Invoke(this, new OnUnaccountedForArgs { BotUsername = TwitchUsername, Channel = ircMessage.Channel, Location = "WhispergHandling", RawIRC = ircMessage.ToString() });
+            if (OnUnaccountedFor != null)
+                await OnUnaccountedFor?.Invoke(this,
+                    new OnUnaccountedForArgs
+                    {
+                        BotUsername = TwitchUsername,
+                        Channel = ircMessage.Channel,
+                        Location = "WhispergHandling",
+                        RawIRC = ircMessage.ToString()
+                    });
             await UnaccountedFor(ircMessage.ToString());
         }
 
@@ -1588,10 +1821,22 @@
             {
                 KeyValuePair<string, DateTime> channel = _awaitingJoins.FirstOrDefault(x => x.Key == ircMessage.Channel);
                 _awaitingJoins.Remove(channel);
-                if (OnJoinedChannel != null) await OnJoinedChannel?.Invoke(this, new OnJoinedChannelArgs { BotUsername = TwitchUsername, Channel = ircMessage.Channel });
-            }
-
-            if (OnChannelStateChanged != null) await OnChannelStateChanged?.Invoke(this, new OnChannelStateChangedArgs { ChannelState = new ChannelState(ircMessage), Channel = ircMessage.Channel });
+                if (OnJoinedChannel != null)
+                    await OnJoinedChannel?.Invoke(this,
+                        new OnJoinedChannelArgs
+                        {
+                            BotUsername = TwitchUsername,
+                            Channel = ircMessage.Channel
+                        });
+            }
+
+            if (OnChannelStateChanged != null)
+                await OnChannelStateChanged?.Invoke(this,
+                    new OnChannelStateChangedArgs
+                    {
+                        ChannelState = new ChannelState(ircMessage),
+                        Channel = ircMessage.Channel
+                    });
         }
 
         /// <summary>
@@ -1603,7 +1848,15 @@
             bool successMsgId = ircMessage.Tags.TryGetValue(Tags.MsgId, out string msgId);
             if (!successMsgId)
             {
-                if (OnUnaccountedFor != null) await OnUnaccountedFor?.Invoke(this, new OnUnaccountedForArgs { BotUsername = TwitchUsername, Channel = ircMessage.Channel, Location = "UserNoticeHandling", RawIRC = ircMessage.ToString() });
+                if (OnUnaccountedFor != null)
+                    await OnUnaccountedFor?.Invoke(this,
+                        new OnUnaccountedForArgs
+                        {
+                            BotUsername = TwitchUsername,
+                            Channel = ircMessage.Channel,
+                            Location = "UserNoticeHandling",
+                            RawIRC = ircMessage.ToString()
+                        });
                 await UnaccountedFor(ircMessage.ToString());
                 return;
             }
@@ -1612,38 +1865,102 @@
             {
                 case MsgIds.Announcement:
                     Announcement announcement = new Announcement(ircMessage);
-                    if (OnAnnouncement != null) await OnAnnouncement?.Invoke(this, new OnAnnouncementArgs { Announcement = announcement, Channel = ircMessage.Channel });
-                    break;
+                    if (OnAnnouncement != null)
+                        await OnAnnouncement?.Invoke(this,
+                            new OnAnnouncementArgs
+                            {
+                                Announcement = announcement,
+                                Channel = ircMessage.Channel
+                            });
+                    break;
+
                 case MsgIds.Raid:
                     RaidNotification raidNotification = new RaidNotification(ircMessage);
-                    if (OnRaidNotification != null) await OnRaidNotification?.Invoke(this, new OnRaidNotificationArgs { Channel = ircMessage.Channel, RaidNotification = raidNotification });
-                    break;
+                    if (OnRaidNotification != null)
+                        await OnRaidNotification?.Invoke(this,
+                            new OnRaidNotificationArgs
+                            {
+                                Channel = ircMessage.Channel,
+                                RaidNotification = raidNotification
+                            });
+                    break;
+
                 case MsgIds.ReSubscription:
                     ReSubscriber resubscriber = new ReSubscriber(ircMessage);
-                    if (OnReSubscriber != null) await OnReSubscriber?.Invoke(this, new OnReSubscriberArgs { ReSubscriber = resubscriber, Channel = ircMessage.Channel });
-                    break;
+                    if (OnReSubscriber != null)
+                        await OnReSubscriber?.Invoke(this,
+                            new OnReSubscriberArgs
+                            {
+                                ReSubscriber = resubscriber,
+                                Channel = ircMessage.Channel
+                            });
+                    break;
+
                 case MsgIds.SubGift:
                     GiftedSubscription giftedSubscription = new GiftedSubscription(ircMessage);
-                    if (OnGiftedSubscription != null) await OnGiftedSubscription?.Invoke(this, new OnGiftedSubscriptionArgs { GiftedSubscription = giftedSubscription, Channel = ircMessage.Channel });
-                    break;
+                    if (OnGiftedSubscription != null)
+                        await OnGiftedSubscription?.Invoke(this,
+                            new OnGiftedSubscriptionArgs
+                            {
+                                GiftedSubscription = giftedSubscription,
+                                Channel = ircMessage.Channel
+                            });
+                    break;
+
                 case MsgIds.CommunitySubscription:
                     CommunitySubscription communitySubscription = new CommunitySubscription(ircMessage);
-                    if (OnCommunitySubscription != null) await OnCommunitySubscription?.Invoke(this, new OnCommunitySubscriptionArgs { GiftedSubscription = communitySubscription, Channel = ircMessage.Channel });
-                    break;
+                    if (OnCommunitySubscription != null)
+                        await OnCommunitySubscription?.Invoke(this,
+                            new OnCommunitySubscriptionArgs
+                            {
+                                GiftedSubscription = communitySubscription,
+                                Channel = ircMessage.Channel
+                            });
+                    break;
+
                 case MsgIds.ContinuedGiftedSubscription:
                     ContinuedGiftedSubscription continuedGiftedSubscription = new ContinuedGiftedSubscription(ircMessage);
-                    if (OnContinuedGiftedSubscription != null) await OnContinuedGiftedSubscription?.Invoke(this, new OnContinuedGiftedSubscriptionArgs { ContinuedGiftedSubscription = continuedGiftedSubscription, Channel = ircMessage.Channel });
-                    break;
+                    if (OnContinuedGiftedSubscription != null)
+                        await OnContinuedGiftedSubscription?.Invoke(this,
+                            new OnContinuedGiftedSubscriptionArgs
+                            {
+                                ContinuedGiftedSubscription = continuedGiftedSubscription,
+                                Channel = ircMessage.Channel
+                            });
+                    break;
+
                 case MsgIds.Subscription:
                     Subscriber subscriber = new Subscriber(ircMessage);
-                    if (OnNewSubscriber != null) await OnNewSubscriber?.Invoke(this, new OnNewSubscriberArgs { Subscriber = subscriber, Channel = ircMessage.Channel });
-                    break;
+                    if (OnNewSubscriber != null)
+                        await OnNewSubscriber?.Invoke(this,
+                            new OnNewSubscriberArgs
+                            {
+                                Subscriber = subscriber,
+                                Channel = ircMessage.Channel
+                            });
+                    break;
+
                 case MsgIds.PrimePaidUprade:
                     PrimePaidSubscriber primePaidSubscriber = new PrimePaidSubscriber(ircMessage);
-                    if (OnPrimePaidSubscriber != null) await OnPrimePaidSubscriber?.Invoke(this, new OnPrimePaidSubscriberArgs { PrimePaidSubscriber = primePaidSubscriber, Channel = ircMessage.Channel });
-                    break;
+                    if (OnPrimePaidSubscriber != null)
+                        await OnPrimePaidSubscriber?.Invoke(this,
+                            new OnPrimePaidSubscriberArgs
+                            {
+                                PrimePaidSubscriber = primePaidSubscriber,
+                                Channel = ircMessage.Channel
+                            });
+                    break;
+
                 default:
-                    if (OnUnaccountedFor != null) await OnUnaccountedFor?.Invoke(this, new OnUnaccountedForArgs { BotUsername = TwitchUsername, Channel = ircMessage.Channel, Location = "UserNoticeHandling", RawIRC = ircMessage.ToString() });
+                    if (OnUnaccountedFor != null)
+                        await OnUnaccountedFor?.Invoke(this,
+                            new OnUnaccountedForArgs
+                            {
+                                BotUsername = TwitchUsername,
+                                Channel = ircMessage.Channel,
+                                Location = "UserNoticeHandling",
+                                RawIRC = ircMessage.ToString()
+                            });
                     await UnaccountedFor(ircMessage.ToString());
                     break;
             }
@@ -1657,13 +1974,25 @@
         {
             if (ircMessage.Message.StartsWith("+o"))
             {
-                if (OnModeratorJoined != null) await OnModeratorJoined?.Invoke(this, new OnModeratorJoinedArgs { Channel = ircMessage.Channel, Username = ircMessage.Message.Split(' ')[1] });
+                if (OnModeratorJoined != null)
+                    await OnModeratorJoined?.Invoke(this,
+                        new OnModeratorJoinedArgs
+                        {
+                            Channel = ircMessage.Channel,
+                            Username = ircMessage.Message.Split(' ')[1]
+                        });
                 return;
             }
 
             if (ircMessage.Message.StartsWith("-o"))
             {
-                if (OnModeratorLeft != null) await OnModeratorLeft?.Invoke(this, new OnModeratorLeftArgs { Channel = ircMessage.Channel, Username = ircMessage.Message.Split(' ')[1] });
+                if (OnModeratorLeft != null)
+                    await OnModeratorLeft?.Invoke(this,
+                        new OnModeratorLeftArgs
+                        {
+                            Channel = ircMessage.Channel,
+                            Username = ircMessage.Message.Split(' ')[1]
+                        });
             }
         }
 
@@ -1680,63 +2009,10 @@
 
         #endregion
 
-        private async Task UnaccountedFor(string ircString)
-        {
-<<<<<<< HEAD
-            await Log($"Unaccounted for: {ircString} (please create a TwitchLib GitHub issue :P)", level: LogLevel.Warning);
-        }
-
-        /// <summary>
-        /// Logs the specified message.
-        /// </summary>
-        /// <param name="message">The message.</param>
-        /// <param name="includeDate">if set to <c>true</c> [include date].</param>
-        /// <param name="includeTime">if set to <c>true</c> [include time].</param>
-        /// <param name="level">The log level of the message.</param>
-        private async Task Log(string message, bool includeDate = false, bool includeTime = false, LogLevel level = LogLevel.Debug)
-        {
-            if (includeDate && includeTime)
-            {
-                string dateTimeStr;
-                if (includeDate && includeTime)
-                    dateTimeStr = DateTime.UtcNow.ToString();
-                else if (includeDate)
-                    dateTimeStr = DateTime.UtcNow.ToShortDateString();
-                else
-                    dateTimeStr = DateTime.UtcNow.ToShortTimeString();
-                _logger?.Log(level, $"[TwitchLib, {Assembly.GetExecutingAssembly().GetName().Version} - {dateTimeStr}] {message}");
-            }
-            else
-                _logger?.Log(level, $"[TwitchLib, {Assembly.GetExecutingAssembly().GetName().Version}] {message}");
-
-           if(OnLog != null) await OnLog?.Invoke(this, new OnLogArgs { BotUsername = ConnectionCredentials?.TwitchUsername, Data = message, DateTime = DateTime.UtcNow });
-        }
-
-        /// <summary>
-        /// Logs the error.
-        /// </summary>
-        /// <param name="message">The message.</param>
-        /// <param name="includeDate">if set to <c>true</c> [include date].</param>
-        /// <param name="includeTime">if set to <c>true</c> [include time].</param>
-        private async Task LogError(string message, bool includeDate = false, bool includeTime = false)
-        {
-            string dateTimeStr;
-            if (includeDate && includeTime)
-                dateTimeStr = $"{DateTime.UtcNow}";
-            else if (includeDate)
-                dateTimeStr = $"{DateTime.UtcNow.ToShortDateString()}";
-            else
-                dateTimeStr = $"{DateTime.UtcNow.ToShortTimeString()}";
-
-            if (includeDate || includeTime)
-                _logger?.LogError($"[TwitchLib, {Assembly.GetExecutingAssembly().GetName().Version} - {dateTimeStr}] {message}");
-            else
-                _logger?.LogError($"[TwitchLib, {Assembly.GetExecutingAssembly().GetName().Version}] {message}");
-
-            if (OnLog != null) await OnLog?.Invoke(this, new OnLogArgs { BotUsername = ConnectionCredentials?.TwitchUsername, Data = message, DateTime = DateTime.UtcNow });
-=======
+        private Task UnaccountedFor(string ircString)
+        {
             _logger?.LogUnaccountedFor(ircString);
->>>>>>> deb4b021
+            return Task.CompletedTask;
         }
 
         /// <summary>
@@ -1775,4 +2051,4 @@
             throw new ClientNotConnectedException("In order to perform this action, the client must be connected to Twitch. To confirm connection, try performing this action in or after the OnConnected event has been fired.");
         }
     }
-}+}
