--- conflicted
+++ resolved
@@ -626,11 +626,9 @@
 
             if (message.Length > 500)
             {
-<<<<<<< HEAD
-                await LogError("Message length has exceeded the maximum character count. (500)");
-=======
-                Log("Message length has exceeded the maximum character count. (500)", level: LogLevel.Error);
->>>>>>> 313fac05
+
+                await Log("Message length has exceeded the maximum character count. (500)", level: LogLevel.Error);
+                
                 return;
             }
 
