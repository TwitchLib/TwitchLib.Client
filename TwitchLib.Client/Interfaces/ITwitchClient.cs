﻿using System;
using System.Collections.Generic;
using System.Threading.Tasks;
using TwitchLib.Client.Events;
using TwitchLib.Client.Models;
using TwitchLib.Communication.Events;

namespace TwitchLib.Client.Interfaces
{
    /// <summary>
    /// Interface ITwitchClient
    /// </summary>
    public interface ITwitchClient
    {
        /// <summary>
        /// Gets the channel emotes.
        /// </summary>
        /// <value>The channel emotes.</value>
        MessageEmoteCollection ChannelEmotes { get; }
        /// <summary>
        /// Gets the connection credentials.
        /// </summary>
        /// <value>The connection credentials.</value>
        ConnectionCredentials ConnectionCredentials { get; }
        /// <summary>
        /// Gets or sets a value indicating whether [disable automatic pong].
        /// </summary>
        /// <value><c>true</c> if [disable automatic pong]; otherwise, <c>false</c>.</value>
        bool DisableAutoPong { get; set; }
        /// <summary>
        /// Gets a value indicating whether this instance is connected.
        /// </summary>
        /// <value><c>true</c> if this instance is connected; otherwise, <c>false</c>.</value>
        bool IsConnected { get; }
        /// <summary>
        /// Gets a value indicating whether this instance is initialized.
        /// </summary>
        /// <value><c>true</c> if this instance is initialized; otherwise, <c>false</c>.</value>
        bool IsInitialized { get; }
        /// <summary>
        /// Gets the joined channels.
        /// </summary>
        /// <value>The joined channels.</value>
        IReadOnlyList<JoinedChannel> JoinedChannels { get; }
        /// <summary>
        /// Gets the previous whisper.
        /// </summary>
        /// <value>The previous whisper.</value>
        WhisperMessage PreviousWhisper { get; }
        /// <summary>
        /// Gets the twitch username.
        /// </summary>
        /// <value>The twitch username.</value>
        string TwitchUsername { get; }
        /// <summary>
        /// Gets or sets a value indicating whether [will replace emotes].
        /// </summary>
        /// <value><c>true</c> if [will replace emotes]; otherwise, <c>false</c>.</value>
        bool WillReplaceEmotes { get; set; }
        /// <summary>
        /// Occurs when [on channel state changed].
        /// </summary>
        event AsyncEventHandler<OnChannelStateChangedArgs> OnChannelStateChanged;
        /// <summary>
        /// Occurs when [on chat cleared].
        /// </summary>
        event AsyncEventHandler<OnChatClearedArgs> OnChatCleared;
        /// <summary>
        /// Occurs when [on chat color changed].
        /// </summary>
        event AsyncEventHandler<OnChatColorChangedArgs> OnChatColorChanged;
        /// <summary>
        /// Occurs when [on chat command received].
        /// </summary>
        event AsyncEventHandler<OnChatCommandReceivedArgs> OnChatCommandReceived;
        /// <summary>
        /// Occurs when [on connected].
        /// </summary>
        event AsyncEventHandler<OnConnectedArgs> OnConnected;
        /// <summary>
        /// Occurs when [on connection error].
        /// </summary>
        event AsyncEventHandler<OnConnectionErrorArgs> OnConnectionError;
        /// <summary>
        /// Occurs when [on disconnected].
        /// </summary>
        event AsyncEventHandler<OnDisconnectedEventArgs> OnDisconnected;
        /// <summary>
        /// Occurs when [on existing users detected].
        /// </summary>
        event AsyncEventHandler<OnExistingUsersDetectedArgs> OnExistingUsersDetected;
        /// <summary>
        /// Occurs when [on gifted subscription].
        /// </summary>
        event AsyncEventHandler<OnGiftedSubscriptionArgs> OnGiftedSubscription;
        /// <summary>
        /// Occurs when [on incorrect login].
        /// </summary>
        event AsyncEventHandler<OnIncorrectLoginArgs> OnIncorrectLogin;
        /// <summary>
        /// Occurs when [on joined channel].
        /// </summary>
        event AsyncEventHandler<OnJoinedChannelArgs> OnJoinedChannel;
        /// <summary>
        /// Occurs when [on left channel].
        /// </summary>
        event AsyncEventHandler<OnLeftChannelArgs> OnLeftChannel;
        /// <summary>
<<<<<<< HEAD
        /// Occurs when [on log].
        /// </summary>
        event AsyncEventHandler<OnLogArgs> OnLog;
        /// <summary>
=======
>>>>>>> deb4b021
        /// Occurs when [on message received].
        /// </summary>
        event AsyncEventHandler<OnMessageReceivedArgs> OnMessageReceived;
        /// <summary>
        /// Occurs when [on message sent].
        /// </summary>
        event AsyncEventHandler<OnMessageSentArgs> OnMessageSent;
        /// <summary>
        /// Occurs when [on moderator joined].
        /// </summary>
        event AsyncEventHandler<OnModeratorJoinedArgs> OnModeratorJoined;
        /// <summary>
        /// Occurs when [on moderator left].
        /// </summary>
        event AsyncEventHandler<OnModeratorLeftArgs> OnModeratorLeft;
        /// <summary>
        /// Occurs when [on moderators received].
        /// </summary>
        event AsyncEventHandler<OnModeratorsReceivedArgs> OnModeratorsReceived;
        /// <summary>
        /// Occurs when [on new subscriber].
        /// </summary>
        event AsyncEventHandler<OnNewSubscriberArgs> OnNewSubscriber;
        /// <summary>
        /// Occurs when [on raid notification].
        /// </summary>
        event AsyncEventHandler<OnRaidNotificationArgs> OnRaidNotification;
        /// <summary>
        /// Occurs when [on re subscriber].
        /// </summary>
        event AsyncEventHandler<OnReSubscriberArgs> OnReSubscriber;
        /// <summary>
        /// Occurs when [on send receive data].
        /// </summary>
        event AsyncEventHandler<OnSendReceiveDataArgs> OnSendReceiveData;
        /// <summary>
        /// Occurs when [on user banned].
        /// </summary>
        event AsyncEventHandler<OnUserBannedArgs> OnUserBanned;
        /// <summary>
        /// Occurs when [on user joined].
        /// </summary>
        event AsyncEventHandler<OnUserJoinedArgs> OnUserJoined;
        /// <summary>
        /// Occurs when [on user left].
        /// </summary>
        event AsyncEventHandler<OnUserLeftArgs> OnUserLeft;
        /// <summary>
        /// Occurs when [on user state changed].
        /// </summary>
        event AsyncEventHandler<OnUserStateChangedArgs> OnUserStateChanged;
        /// <summary>
        /// Occurs when [on user timedout].
        /// </summary>
        event AsyncEventHandler<OnUserTimedoutArgs> OnUserTimedout;
        /// <summary>
        /// Occurs when [on whisper command received].
        /// </summary>
        event AsyncEventHandler<OnWhisperCommandReceivedArgs> OnWhisperCommandReceived;
        /// <summary>
        /// Occurs when [on whisper received].
        /// </summary>
        event AsyncEventHandler<OnWhisperReceivedArgs> OnWhisperReceived;
        /// <summary>
<<<<<<< HEAD
        /// Occurs when [on whisper sent].
        /// </summary>
        event AsyncEventHandler<OnWhisperSentArgs> OnWhisperSent;
        /// <summary>
=======
>>>>>>> deb4b021
        /// Occurs when [on message throttled].
        /// </summary>
        event AsyncEventHandler<OnMessageThrottledArgs> OnMessageThrottled;
        /// <summary>
        /// Occurs when [on error].
        /// </summary>
        event AsyncEventHandler<OnErrorEventArgs> OnError;
        /// <summary>
        /// Occurs when [on reconnected].
        /// </summary>
        event AsyncEventHandler<OnConnectedArgs> OnReconnected;
        /// <summary>
        /// Occurs when [on vip received].
        /// </summary>
        event AsyncEventHandler<OnVIPsReceivedArgs> OnVIPsReceived;
        /// <summary>
        /// Occurs when [on community subscription announcement received].
        /// </summary>
        event AsyncEventHandler<OnCommunitySubscriptionArgs> OnCommunitySubscription;
        /// <summary>
        /// Occurs when [on message deleted].
        /// </summary>
        event AsyncEventHandler<OnMessageClearedArgs> OnMessageCleared;

        /// <summary>
        /// Occurs when chatting in a channel that requires a verified email without a verified email attached to the account.
        /// </summary>
        event AsyncEventHandler<OnRequiresVerifiedEmailArgs> OnRequiresVerifiedEmail;

        /// <summary>
        /// Occurs when chatting in a channel that requires a verified phone number without a verified phone number attached to the account.
        /// </summary>
        event AsyncEventHandler<OnRequiresVerifiedPhoneNumberArgs> OnRequiresVerifiedPhoneNumber;

        /// <summary>
        /// Occurs when chatting in a channel that the user is banned in bcs of an already banned alias with the same Email
        /// </summary>
        event AsyncEventHandler<OnBannedEmailAliasArgs> OnBannedEmailAlias;

        /// <summary>
        /// Fires when the client receives a PRIVMSG tagged as an user-intro
        /// </summary>
        event AsyncEventHandler<OnUserIntroArgs> OnUserIntro;

        /// <summary>
        /// Fires when the client receives a USERNOTICE tagged as an announcement
        /// </summary>
        event AsyncEventHandler<OnAnnouncementArgs> OnAnnouncement;

        /// <summary>
        /// Initializes the specified credentials.
        /// </summary>
        /// <param name="credentials">The credentials.</param>
        /// <param name="channel">The channel.</param>
        /// <param name="chatCommandIdentifier">The chat command identifier.</param>
        /// <param name="whisperCommandIdentifier">The whisper command identifier.</param>
<<<<<<< HEAD
        /// <param name="autoReListenOnExceptions">if set to <c>true</c> [automatic re listen on exceptions].</param>
        Task Initialize(ConnectionCredentials credentials, string channel = null, char chatCommandIdentifier = '!', char whisperCommandIdentifier = '!', bool autoReListenOnExceptions = true);
=======
        void Initialize(ConnectionCredentials credentials, string channel = null, char chatCommandIdentifier = '!', char whisperCommandIdentifier = '!');
>>>>>>> deb4b021

        /// <summary>
        /// Initializes the specified credentials.
        /// </summary>
        /// <param name="credentials">The credentials.</param>
        /// <param name="channels">The channels to join once connected.</param>
        /// <param name="chatCommandIdentifier">The chat command identifier.</param>
        /// <param name="whisperCommandIdentifier">The whisper command identifier.</param>
<<<<<<< HEAD
        /// <param name="autoReListenOnExceptions">if set to <c>true</c> [automatic re listen on exceptions].</param>
        Task Initialize(ConnectionCredentials credentials, List<string> channels, char chatCommandIdentifier = '!', char whisperCommandIdentifier = '!', bool autoReListenOnExceptions = true);
=======
        void Initialize(ConnectionCredentials credentials, List<string> channels, char chatCommandIdentifier = '!', char whisperCommandIdentifier = '!');
>>>>>>> deb4b021

        /// <summary>
        /// Sets the connection credentials.
        /// </summary>
        /// <param name="credentials">The credentials.</param>
        void SetConnectionCredentials(ConnectionCredentials credentials);

        /// <summary>
        /// Adds the chat command identifier.
        /// </summary>
        /// <param name="identifier">The identifier.</param>
        void AddChatCommandIdentifier(char identifier);
        /// <summary>
        /// Adds the whisper command identifier.
        /// </summary>
        /// <param name="identifier">The identifier.</param>
        void AddWhisperCommandIdentifier(char identifier);
        /// <summary>
        /// Removes the chat command identifier.
        /// </summary>
        /// <param name="identifier">The identifier.</param>
        void RemoveChatCommandIdentifier(char identifier);
        /// <summary>
        /// Removes the whisper command identifier.
        /// </summary>
        /// <param name="identifier">The identifier.</param>
        void RemoveWhisperCommandIdentifier(char identifier);

        /// <summary>
        /// Connects this instance.
        /// </summary>
        /// <returns>bool representing Connect() result</returns>
        bool Connect();

        /// <summary>
        /// Connects this instance.
        /// </summary>
        /// <returns>bool representing Connect() result</returns>
        Task<bool> ConnectAsync();
        
        /// <summary>
        /// Disconnects this instance.
        /// </summary>
        void Disconnect();
        
        /// <summary>
        /// Disconnects this instance.
        /// </summary>
        Task DisconnectAsync();
        
        /// <summary>
        /// Reconnects this instance.
        /// </summary>
        void Reconnect();
        
        /// <summary>
        /// Reconnects this instance.
        /// </summary>
        Task ReconnectAsync();

        /// <summary>
        /// Gets the joined channel.
        /// </summary>
        /// <param name="channel">The channel.</param>
        /// <returns>JoinedChannel.</returns>
        JoinedChannel GetJoinedChannel(string channel);

        /// <summary>
        /// Joins the channel.
        /// </summary>
        /// <param name="channel">The channel.</param>
        /// <param name="overrideCheck">if set to <c>true</c> [override check].</param>
        void JoinChannel(string channel, bool overrideCheck = false);
        
        /// <summary>
        /// Joins the channel.
        /// </summary>
        /// <param name="channel">The channel.</param>
        /// <param name="overrideCheck">if set to <c>true</c> [override check].</param>
        Task JoinChannelAsync(string channel, bool overrideCheck = false);
        
        /// <summary>
        /// Leaves the channel.
        /// </summary>
        /// <param name="channel">The channel.</param>
        void LeaveChannel(JoinedChannel channel);
        
        /// <summary>
        /// Leaves the channel.
        /// </summary>
        /// <param name="channel">The channel.</param>
        Task LeaveChannelAsync(JoinedChannel channel);
        
        /// <summary>
        /// Leaves the channel.
        /// </summary>
        /// <param name="channel">The channel.</param>
        void LeaveChannel(string channel);
        
        /// <summary>
        /// Leaves the channel.
        /// </summary>
        /// <param name="channel">The channel.</param>
        Task LeaveChannelAsync(string channel);

        /// <summary>
        /// Called when [read line test].
        /// </summary>
        /// <param name="rawIrc">The raw irc.</param>
        void OnReadLineTest(string rawIrc);
        
        /// <summary>
        /// Called when [read line test].
        /// </summary>
        /// <param name="rawIrc">The raw irc.</param>
        Task OnReadLineTestAsync(string rawIrc);

        /// <summary>
        /// Sends the message.
        /// </summary>
        /// <param name="channel">The channel.</param>
        /// <param name="message">The message.</param>
        /// <param name="dryRun">if set to <c>true</c> [dry run].</param>
        void SendMessage(JoinedChannel channel, string message, bool dryRun = false);
        
        /// <summary>
        /// Sends the message.
        /// </summary>
        /// <param name="channel">The channel.</param>
        /// <param name="message">The message.</param>
        /// <param name="dryRun">if set to <c>true</c> [dry run].</param>
        Task SendMessageAsync(JoinedChannel channel, string message, bool dryRun = false);
        
        /// <summary>
        /// Sends the message.
        /// </summary>
        /// <param name="channel">The channel.</param>
        /// <param name="message">The message.</param>
        /// <param name="dryRun">if set to <c>true</c> [dry run].</param>
        void SendMessage(string channel, string message, bool dryRun = false);
        
        /// <summary>
        /// Sends the message.
        /// </summary>
        /// <param name="channel">The channel.</param>
        /// <param name="message">The message.</param>
        /// <param name="dryRun">if set to <c>true</c> [dry run].</param>
        Task SendMessageAsync(string channel, string message, bool dryRun = false);
        
        /// <summary>
        /// Sends a formatted Twitch chat message reply.
        /// </summary>
        /// <param name="channel">Channel to send Twitch chat reply to</param>
        /// <param name="replyToId">The message id that is being replied to</param>
        /// <param name="message">Reply contents</param>
        /// <param name="dryRun">if set to <c>true</c> [dry run]</param>
        void SendReply(JoinedChannel channel, string replyToId, string message, bool dryRun = false);
        
        /// <summary>
        /// Sends a formatted Twitch chat message reply.
        /// </summary>
        /// <param name="channel">Channel to send Twitch chat reply to</param>
        /// <param name="replyToId">The message id that is being replied to</param>
        /// <param name="message">Reply contents</param>
        /// <param name="dryRun">if set to <c>true</c> [dry run]</param>
        Task SendReplyAsync(JoinedChannel channel, string replyToId, string message, bool dryRun = false);
        
        /// <summary>
        /// SendReply wrapper that accepts channel in string form.
        /// </summary>
        /// <param name="channel">Channel to send Twitch chat reply to</param>
        /// <param name="replyToId">The message id that is being replied to</param>
        /// <param name="message">Reply contents</param>
        /// <param name="dryRun">if set to <c>true</c> [dry run]</param>
        void SendReply(string channel, string replyToId, string message, bool dryRun = false);
        
        /// <summary>
        /// SendReply wrapper that accepts channel in string form.
        /// </summary>
        /// <param name="channel">Channel to send Twitch chat reply to</param>
        /// <param name="replyToId">The message id that is being replied to</param>
        /// <param name="message">Reply contents</param>
        /// <param name="dryRun">if set to <c>true</c> [dry run]</param>
        Task SendReplyAsync(string channel, string replyToId, string message, bool dryRun = false);
        
        /// <summary>
        /// Sends the queued item.
        /// </summary>
        /// <param name="message">The message.</param>
        void SendQueuedItem(string message);
        
        /// <summary>
        /// Sends the queued item.
        /// </summary>
        /// <param name="message">The message.</param>
        Task SendQueuedItemAsync(string message);
        
        /// <summary>
        /// Sends the raw.
        /// </summary>
        /// <param name="message">The message.</param>
        void SendRaw(string message);
        
        /// <summary>
        /// Sends the raw.
        /// </summary>
        /// <param name="message">The message.</param>
        Task SendRawAsync(string message);
    }
}<|MERGE_RESOLUTION|>--- conflicted
+++ resolved
@@ -106,13 +106,6 @@
         /// </summary>
         event AsyncEventHandler<OnLeftChannelArgs> OnLeftChannel;
         /// <summary>
-<<<<<<< HEAD
-        /// Occurs when [on log].
-        /// </summary>
-        event AsyncEventHandler<OnLogArgs> OnLog;
-        /// <summary>
-=======
->>>>>>> deb4b021
         /// Occurs when [on message received].
         /// </summary>
         event AsyncEventHandler<OnMessageReceivedArgs> OnMessageReceived;
@@ -177,13 +170,6 @@
         /// </summary>
         event AsyncEventHandler<OnWhisperReceivedArgs> OnWhisperReceived;
         /// <summary>
-<<<<<<< HEAD
-        /// Occurs when [on whisper sent].
-        /// </summary>
-        event AsyncEventHandler<OnWhisperSentArgs> OnWhisperSent;
-        /// <summary>
-=======
->>>>>>> deb4b021
         /// Occurs when [on message throttled].
         /// </summary>
         event AsyncEventHandler<OnMessageThrottledArgs> OnMessageThrottled;
@@ -240,12 +226,7 @@
         /// <param name="channel">The channel.</param>
         /// <param name="chatCommandIdentifier">The chat command identifier.</param>
         /// <param name="whisperCommandIdentifier">The whisper command identifier.</param>
-<<<<<<< HEAD
-        /// <param name="autoReListenOnExceptions">if set to <c>true</c> [automatic re listen on exceptions].</param>
-        Task Initialize(ConnectionCredentials credentials, string channel = null, char chatCommandIdentifier = '!', char whisperCommandIdentifier = '!', bool autoReListenOnExceptions = true);
-=======
-        void Initialize(ConnectionCredentials credentials, string channel = null, char chatCommandIdentifier = '!', char whisperCommandIdentifier = '!');
->>>>>>> deb4b021
+        Task Initialize(ConnectionCredentials credentials, string channel = null, char chatCommandIdentifier = '!', char whisperCommandIdentifier = '!');
 
         /// <summary>
         /// Initializes the specified credentials.
@@ -254,12 +235,7 @@
         /// <param name="channels">The channels to join once connected.</param>
         /// <param name="chatCommandIdentifier">The chat command identifier.</param>
         /// <param name="whisperCommandIdentifier">The whisper command identifier.</param>
-<<<<<<< HEAD
-        /// <param name="autoReListenOnExceptions">if set to <c>true</c> [automatic re listen on exceptions].</param>
-        Task Initialize(ConnectionCredentials credentials, List<string> channels, char chatCommandIdentifier = '!', char whisperCommandIdentifier = '!', bool autoReListenOnExceptions = true);
-=======
-        void Initialize(ConnectionCredentials credentials, List<string> channels, char chatCommandIdentifier = '!', char whisperCommandIdentifier = '!');
->>>>>>> deb4b021
+        Task Initialize(ConnectionCredentials credentials, List<string> channels, char chatCommandIdentifier = '!', char whisperCommandIdentifier = '!');
 
         /// <summary>
         /// Sets the connection credentials.
